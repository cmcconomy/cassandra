--- conflicted
+++ resolved
@@ -292,11 +292,7 @@
             {
                 // That should not happen, so log an error, but return the
                 // endpoint address since there's a good change this is right
-<<<<<<< HEAD
-                logger.error("Problem retrieving RPC address for %s", endpoint, e);
-=======
                 logger.error("Problem retrieving RPC address for {}", endpoint, e);
->>>>>>> 5b157e47
                 return endpoint;
             }
         }
