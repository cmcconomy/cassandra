/*
 * Licensed to the Apache Software Foundation (ASF) under one
 * or more contributor license agreements.  See the NOTICE file
 * distributed with this work for additional information
 * regarding copyright ownership.  The ASF licenses this file
 * to you under the Apache License, Version 2.0 (the
 * "License"); you may not use this file except in compliance
 * with the License.  You may obtain a copy of the License at
 *
 *     http://www.apache.org/licenses/LICENSE-2.0
 *
 * Unless required by applicable law or agreed to in writing, software
 * distributed under the License is distributed on an "AS IS" BASIS,
 * WITHOUT WARRANTIES OR CONDITIONS OF ANY KIND, either express or implied.
 * See the License for the specific language governing permissions and
 * limitations under the License.
 */
package org.apache.cassandra.repair;

import java.net.InetAddress;
import java.security.MessageDigest;
import java.util.ArrayList;
import java.util.List;
import java.util.Random;

import com.google.common.annotations.VisibleForTesting;

import org.slf4j.Logger;
import org.slf4j.LoggerFactory;
import org.apache.cassandra.concurrent.Stage;
import org.apache.cassandra.concurrent.StageManager;
import org.apache.cassandra.db.ColumnFamilyStore;
import org.apache.cassandra.db.DecoratedKey;
import org.apache.cassandra.db.compaction.AbstractCompactedRow;
import org.apache.cassandra.net.MessagingService;
import org.apache.cassandra.repair.messages.ValidationComplete;
import org.apache.cassandra.utils.FBUtilities;
import org.apache.cassandra.utils.MerkleTree;
import org.apache.cassandra.utils.MerkleTree.RowHash;

/**
 * Handles the building of a merkle tree for a column family.
 *
 * Lifecycle:
 * 1. prepare() - Initialize tree with samples.
 * 2. add() - 0 or more times, to add hashes to the tree.
 * 3. complete() - Enqueues any operations that were blocked waiting for a valid tree.
 */
public class Validator implements Runnable
{
    private static final Logger logger = LoggerFactory.getLogger(Validator.class);

    public final RepairJobDesc desc;
    public final InetAddress initiator;
    public final int gcBefore;

    // null when all rows with the min token have been consumed
    private long validated;
    private MerkleTree tree;
    // current range being updated
    private MerkleTree.TreeRange range;
    // iterator for iterating sub ranges (MT's leaves)
    private MerkleTree.TreeRangeIterator ranges;
    // last key seen
    private DecoratedKey lastKey;

    public Validator(RepairJobDesc desc, InetAddress initiator, int gcBefore)
    {
        this.desc = desc;
        this.initiator = initiator;
        this.gcBefore = gcBefore;
        validated = 0;
        range = null;
        ranges = null;
    }

    public void prepare(ColumnFamilyStore cfs, MerkleTree tree)
    {
        this.tree = tree;

        if (!tree.partitioner().preservesOrder())
        {
            // You can't beat an even tree distribution for md5
            tree.init();
        }
        else
        {
            List<DecoratedKey> keys = new ArrayList<>();
            for (DecoratedKey sample : cfs.keySamples(desc.range))
            {
                assert desc.range.contains(sample.getToken()): "Token " + sample.getToken() + " is not within range " + desc.range;
                keys.add(sample);
            }

            if (keys.isEmpty())
            {
                // use an even tree distribution
                tree.init();
            }
            else
            {
                int numkeys = keys.size();
                Random random = new Random();
                // sample the column family using random keys from the index
                while (true)
                {
                    DecoratedKey dk = keys.get(random.nextInt(numkeys));
                    if (!tree.split(dk.getToken()))
                        break;
                }
            }
        }
        logger.debug("Prepared AEService tree of size {} for {}", tree.size(), desc);
        ranges = tree.invalids();
    }

    /**
     * Called (in order) for every row present in the CF.
     * Hashes the row, and adds it to the tree being built.
     *
     * @param row Row to add hash
     */
    public void add(AbstractCompactedRow row)
    {
        assert desc.range.contains(row.key.getToken()) : row.key.getToken() + " is not contained in " + desc.range;
        assert lastKey == null || lastKey.compareTo(row.key) < 0
               : "row " + row.key + " received out of order wrt " + lastKey;
        lastKey = row.key;

        if (range == null)
            range = ranges.next();

        // generate new ranges as long as case 1 is true
        while (!range.contains(row.key.getToken()))
        {
            // add the empty hash, and move to the next range
            range.ensureHashInitialised();
            range = ranges.next();
        }

        // case 3 must be true: mix in the hashed row
        RowHash rowHash = rowHash(row);
        if (rowHash != null)
        {
            range.addHash(rowHash);
        }
    }

    static class CountingDigest extends MessageDigest
    {
        private long count;
        private MessageDigest underlying;

        public CountingDigest(MessageDigest underlying)
        {
            super(underlying.getAlgorithm());
            this.underlying = underlying;
        }

        @Override
        protected void engineUpdate(byte input)
        {
            underlying.update(input);
            count += 1;
        }

        @Override
        protected void engineUpdate(byte[] input, int offset, int len)
        {
            underlying.update(input, offset, len);
            count += len;
        }

        @Override
        protected byte[] engineDigest()
        {
            return underlying.digest();
        }

        @Override
        protected void engineReset()
        {
            underlying.reset();
        }

    }

    private MerkleTree.RowHash rowHash(AbstractCompactedRow row)
    {
        validated++;
        // MerkleTree uses XOR internally, so we want lots of output bits here
        CountingDigest digest = new CountingDigest(FBUtilities.newMessageDigest("SHA-256"));
        row.update(digest);
<<<<<<< HEAD
        return new MerkleTree.RowHash(row.key.getToken(), digest.digest(), digest.count);
=======
        // only return new hash for merkle tree in case digest was updated - see CASSANDRA-8979
        if (digest.count > 0)
        {
            return new MerkleTree.RowHash(row.key.token, digest.digest(), digest.count);
        }
        else
        {
            return null;
        }
>>>>>>> e2ad8969
    }

    /**
     * Registers the newly created tree for rendezvous in Stage.ANTIENTROPY.
     */
    public void complete()
    {
        completeTree();

        StageManager.getStage(Stage.ANTI_ENTROPY).execute(this);

        if (logger.isDebugEnabled())
        {
            // log distribution of rows in tree
            logger.debug("Validated {} partitions for {}.  Partitions per leaf are:", validated, desc.sessionId);
            tree.histogramOfRowCountPerLeaf().log(logger);
            logger.debug("Validated {} partitions for {}.  Partition sizes are:", validated, desc.sessionId);
            tree.histogramOfRowSizePerLeaf().log(logger);
        }
    }

    @VisibleForTesting
    public void completeTree()
    {
        assert ranges != null : "Validator was not prepared()";

        if (range != null)
            range.ensureHashInitialised();
        while (ranges.hasNext())
        {
            range = ranges.next();
            range.ensureHashInitialised();
        }
    }

    /**
     * Called when some error during the validation happened.
     * This sends RepairStatus to inform the initiator that the validation has failed.
     * The actual reason for failure should be looked up in the log of the host calling this function.
     */
    public void fail()
    {
        logger.error("Failed creating a merkle tree for {}, {} (see log for details)", desc, initiator);
        // send fail message only to nodes >= version 2.0
        MessagingService.instance().sendOneWay(new ValidationComplete(desc).createMessage(), initiator);
    }

    /**
     * Called after the validation lifecycle to respond with the now valid tree. Runs in Stage.ANTIENTROPY.
     */
    public void run()
    {
        // respond to the request that triggered this validation
        if (!initiator.equals(FBUtilities.getBroadcastAddress()))
            logger.info(String.format("[repair #%s] Sending completed merkle tree to %s for %s/%s", desc.sessionId, initiator, desc.keyspace, desc.columnFamily));
        MessagingService.instance().sendOneWay(new ValidationComplete(desc, tree).createMessage(), initiator);
    }
}<|MERGE_RESOLUTION|>--- conflicted
+++ resolved
@@ -191,19 +191,15 @@
         // MerkleTree uses XOR internally, so we want lots of output bits here
         CountingDigest digest = new CountingDigest(FBUtilities.newMessageDigest("SHA-256"));
         row.update(digest);
-<<<<<<< HEAD
-        return new MerkleTree.RowHash(row.key.getToken(), digest.digest(), digest.count);
-=======
         // only return new hash for merkle tree in case digest was updated - see CASSANDRA-8979
         if (digest.count > 0)
         {
-            return new MerkleTree.RowHash(row.key.token, digest.digest(), digest.count);
+            return new MerkleTree.RowHash(row.key.getToken(), digest.digest(), digest.count);
         }
         else
         {
             return null;
         }
->>>>>>> e2ad8969
     }
 
     /**
