--- conflicted
+++ resolved
@@ -160,16 +160,8 @@
 
     public void addOperation(Operation op)
     {
-<<<<<<< HEAD
         if (op.column.isStatic())
-        {
-            if (columnOperations.isEmpty())
-                setsOnlyStaticColumns = true;
-        }
-=======
-        if (op.isStatic(cfm))
             setsStaticColumns = true;
->>>>>>> f1f8384a
         else
             setsRegularColumns = true;
         columnOperations.add(op);
@@ -347,29 +339,21 @@
         // sounds like you don't really understand what your are doing.
         if (setsStaticColumns && !setsRegularColumns)
         {
-<<<<<<< HEAD
-            // Reject if any clustering columns is set
-            for (ColumnDefinition def : cfm.clusteringColumns())
-                if (processedKeys.get(def.name) != null)
-                    throw new InvalidRequestException(String.format("Invalid restriction on clustering column %s since the %s statement modifies only static columns", def.name, type));
-            return cfm.comparator.staticPrefix();
-=======
             // If we set no non-static columns, then it's fine not to have clustering columns
             if (hasNoClusteringColumns)
-                return cfm.getStaticColumnNameBuilder();
+                return cfm.comparator.staticPrefix();
 
             // If we do have clustering columns however, then either it's an INSERT and the query is valid
             // but we still need to build a proper prefix, or it's not an INSERT, and then we want to reject
             // (see above)
             if (type != StatementType.INSERT)
             {
-                for (CFDefinition.Name name : cfm.getCfDef().clusteringColumns())
-                    if (processedKeys.get(name.name) != null)
-                        throw new InvalidRequestException(String.format("Invalid restriction on clustering column %s since the %s statement modifies only static columns", name.name, type));
+                for (ColumnDefinition def : cfm.clusteringColumns())
+                    if (processedKeys.get(def.name) != null)
+                        throw new InvalidRequestException(String.format("Invalid restriction on clustering column %s since the %s statement modifies only static columns", def.name, type));
                 // we should get there as it contradicts hasNoClusteringColumns == false
                 throw new AssertionError();
             }
->>>>>>> f1f8384a
         }
 
         return createClusteringPrefixBuilderInternal(variables);
@@ -551,11 +535,7 @@
             // If we use ifNotExists, if the statement applies to any non static columns, then the condition is on the row of the non-static
             // columns and the prefix should be the clusteringPrefix. But if only static columns are set, then the ifNotExists apply to the existence
             // of any static columns and we should use the prefix for the "static part" of the partition.
-<<<<<<< HEAD
-            conditions.addNotExist(setsOnlyStaticColumns ? cfm.comparator.staticPrefix() : clusteringPrefix);
-=======
             conditions.addNotExist(clusteringPrefix);
->>>>>>> f1f8384a
         }
         else if (ifExists)
         {
