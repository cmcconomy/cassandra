/*
 * Licensed to the Apache Software Foundation (ASF) under one
 * or more contributor license agreements.  See the NOTICE file
 * distributed with this work for additional information
 * regarding copyright ownership.  The ASF licenses this file
 * to you under the Apache License, Version 2.0 (the
 * "License"); you may not use this file except in compliance
 * with the License.  You may obtain a copy of the License at
 *
 *     http://www.apache.org/licenses/LICENSE-2.0
 *
 * Unless required by applicable law or agreed to in writing, software
 * distributed under the License is distributed on an "AS IS" BASIS,
 * WITHOUT WARRANTIES OR CONDITIONS OF ANY KIND, either express or implied.
 * See the License for the specific language governing permissions and
 * limitations under the License.
 */
package org.apache.cassandra.service;

import java.net.InetAddress;
import java.util.Collections;
import java.util.List;
import java.util.concurrent.TimeUnit;
import java.util.concurrent.atomic.AtomicIntegerFieldUpdater;

import org.apache.commons.lang3.StringUtils;
import org.slf4j.Logger;
import org.slf4j.LoggerFactory;

import org.apache.cassandra.concurrent.Stage;
import org.apache.cassandra.concurrent.StageManager;
import org.apache.cassandra.config.DatabaseDescriptor;
import org.apache.cassandra.db.ReadCommand;
import org.apache.cassandra.db.Keyspace;
import org.apache.cassandra.exceptions.ReadTimeoutException;
import org.apache.cassandra.exceptions.UnavailableException;
import org.apache.cassandra.metrics.ReadRepairMetrics;
import org.apache.cassandra.net.IAsyncCallback;
import org.apache.cassandra.net.MessageIn;
import org.apache.cassandra.net.MessageOut;
import org.apache.cassandra.net.MessagingService;
import org.apache.cassandra.db.ConsistencyLevel;
import org.apache.cassandra.utils.FBUtilities;
import org.apache.cassandra.utils.SimpleCondition;

public class ReadCallback<TMessage, TResolved> implements IAsyncCallback<TMessage>
{
    protected static final Logger logger = LoggerFactory.getLogger( ReadCallback.class );

    public final IResponseResolver<TMessage, TResolved> resolver;
    private final SimpleCondition condition = new SimpleCondition();
    final long start;
    final int blockfor;
    final List<InetAddress> endpoints;
    private final IReadCommand command;
    private final ConsistencyLevel consistencyLevel;
    private static final AtomicIntegerFieldUpdater<ReadCallback> recievedUpdater
            = AtomicIntegerFieldUpdater.newUpdater(ReadCallback.class, "received");
    private volatile int received = 0;
    private final Keyspace keyspace; // TODO push this into ConsistencyLevel?

    /**
     * Constructor when response count has to be calculated and blocked for.
     */
    public ReadCallback(IResponseResolver<TMessage, TResolved> resolver, ConsistencyLevel consistencyLevel, IReadCommand command, List<InetAddress> filteredEndpoints)
    {
        this(resolver, consistencyLevel, consistencyLevel.blockFor(Keyspace.open(command.getKeyspace())), command, Keyspace.open(command.getKeyspace()), filteredEndpoints);
        if (logger.isTraceEnabled())
            logger.trace(String.format("Blockfor is %s; setting up requests to %s", blockfor, StringUtils.join(this.endpoints, ",")));
    }

    public ReadCallback(IResponseResolver<TMessage, TResolved> resolver, ConsistencyLevel consistencyLevel, int blockfor, IReadCommand command, Keyspace keyspace, List<InetAddress> endpoints)
    {
        this.command = command;
        this.keyspace = keyspace;
        this.blockfor = blockfor;
        this.consistencyLevel = consistencyLevel;
        this.resolver = resolver;
        this.start = System.nanoTime();
        this.endpoints = endpoints;
    }

    public boolean await(long timePastStart, TimeUnit unit)
    {
        long time = unit.toNanos(timePastStart) - (System.nanoTime() - start);
        try
        {
            return condition.await(time, TimeUnit.NANOSECONDS);
        }
        catch (InterruptedException ex)
        {
            throw new AssertionError(ex);
        }
    }

    public TResolved get() throws ReadTimeoutException, DigestMismatchException
    {
        if (!await(command.getTimeout(), TimeUnit.MILLISECONDS))
        {
            // Same as for writes, see AbstractWriteResponseHandler
            int acks = received;
            if (resolver.isDataPresent() && acks >= blockfor)
                acks = blockfor - 1;
            ReadTimeoutException ex = new ReadTimeoutException(consistencyLevel, received, blockfor, resolver.isDataPresent());
            if (logger.isDebugEnabled())
                logger.debug("Read timeout: {}", ex.toString());
            throw ex;
        }

        return blockfor == 1 ? resolver.getData() : resolver.resolve();
    }

    public void response(MessageIn<TMessage> message)
    {
        resolver.preprocess(message);
        int n = waitingFor(message)
              ? recievedUpdater.incrementAndGet(this)
              : received;
        if (n >= blockfor && resolver.isDataPresent())
        {
            condition.signalAll();
            maybeResolveForRepair(n);
        }
    }

    /**
     * @return true if the message counts towards the blockfor threshold
     */
    private boolean waitingFor(MessageIn message)
    {
        return consistencyLevel.isDatacenterLocal()
             ? DatabaseDescriptor.getLocalDataCenter().equals(DatabaseDescriptor.getEndpointSnitch().getDatacenter(message.from))
             : true;
    }

    /**
     * @return the current number of received responses
     */
    public int getReceivedCount()
    {
        return received;
    }

    public void response(TMessage result)
    {
        MessageIn<TMessage> message = MessageIn.create(FBUtilities.getBroadcastAddress(),
                                                       result,
                                                       Collections.<String, byte[]>emptyMap(),
                                                       MessagingService.Verb.INTERNAL_RESPONSE,
                                                       MessagingService.current_version);
        response(message);
    }

    /**
     * Check digests in the background on the Repair stage if we've received replies
     * to all the requests we sent.
     */
    protected void maybeResolveForRepair(int n)
    {
<<<<<<< HEAD
        if (blockfor < endpoints.size() && received == endpoints.size())
=======
        if (blockfor < endpoints.size() && n == endpoints.size())
>>>>>>> 09ab439b
        {
            assert resolver.isDataPresent();
            StageManager.getStage(Stage.READ_REPAIR).execute(new AsyncRepairRunner());
        }
    }

    public void assureSufficientLiveNodes() throws UnavailableException
    {
        consistencyLevel.assureSufficientLiveNodes(keyspace, endpoints);
    }

    public boolean isLatencyForSnitch()
    {
        return true;
    }

    private class AsyncRepairRunner implements Runnable
    {
        public void run()
        {
            // If the resolver is a RowDigestResolver, we need to do a full data read if there is a mismatch.
            // Otherwise, resolve will send the repairs directly if needs be (and in that case we should never
            // get a digest mismatch)
            try
            {
                resolver.resolve();
            }
            catch (DigestMismatchException e)
            {
                assert resolver instanceof RowDigestResolver;

                if (logger.isDebugEnabled())
                    logger.debug("Digest mismatch:", e);
                
                ReadRepairMetrics.repairedBackground.mark();
                
                ReadCommand readCommand = (ReadCommand) command;
                final RowDataResolver repairResolver = new RowDataResolver(readCommand.ksName, readCommand.key, readCommand.filter(), readCommand.timestamp);
                AsyncRepairCallback repairHandler = new AsyncRepairCallback(repairResolver, endpoints.size());

                MessageOut<ReadCommand> message = ((ReadCommand) command).createMessage();
                for (InetAddress endpoint : endpoints)
                    MessagingService.instance().sendRR(message, endpoint, repairHandler);
            }
        }
    }
}<|MERGE_RESOLUTION|>--- conflicted
+++ resolved
@@ -157,11 +157,7 @@
      */
     protected void maybeResolveForRepair(int n)
     {
-<<<<<<< HEAD
-        if (blockfor < endpoints.size() && received == endpoints.size())
-=======
         if (blockfor < endpoints.size() && n == endpoints.size())
->>>>>>> 09ab439b
         {
             assert resolver.isDataPresent();
             StageManager.getStage(Stage.READ_REPAIR).execute(new AsyncRepairRunner());
