--- conflicted
+++ resolved
@@ -1,7 +1,6 @@
 1.2-dev
  * add inter-node message compression (CASSANDRA-3127)
  * enforce 1m min keycache for auto (CASSANDRA-4306)
-<<<<<<< HEAD
  * remove COPP (CASSANDRA-2479)
  * Track tombstone expiration and compact when tombstone content is
    higher than a configurable threshold, default 20% (CASSANDRA-3442)
@@ -17,12 +16,14 @@
  * Avoids double serialization of CF id in RowMutation messages
    (CASSANDRA-4293)
  * fix Summary component and caches to use correct partitioner (CASSANDRA-4289)
-=======
+
+
+1.1.2
+ * enforce 1m min keycache for auto (CASSANDRA-4306)
  * Have DeletedColumn.isMFD always return true (CASSANDRA-4307)
 Merged from 1.0:
  * Set gc_grace on index CF to 0 (CASSANDRA-4314)
 
->>>>>>> 4ec0990a
 
 1.1.1
  * add getsstables command to nodetool (CASSANDRA-4199)
