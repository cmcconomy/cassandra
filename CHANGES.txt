2.2.1
 * UDF / UDA execution time in trace (CASSANDRA-9723)
 * Remove repair snapshot leftover on startup (CASSANDRA-7357)
 * Use random nodes for batch log when only 2 racks (CASSANDRA-8735)
 * Fix broken internode SSL (CASSANDRA-9884)
Merged from 2.1:
 * Fix handling of enable/disable autocompaction (CASSANDRA-9899)
 * Add consistency level to tracing ouput (CASSANDRA-9827)
Merged from 2.0:
 * Log when messages are dropped due to cross_node_timeout (CASSANDRA-9793)
 * Don't track hotness when opening from snapshot for validation (CASSANDRA-9382)


2.2.0
 * Allow the selection of columns together with aggregates (CASSANDRA-9767)
 * Fix cqlsh copy methods and other windows specific issues (CASSANDRA-9795)
 * Don't wrap byte arrays in SequentialWriter (CASSANDRA-9797)
 * sum() and avg() functions missing for smallint and tinyint types (CASSANDRA-9671)
 * Revert CASSANDRA-9542 (allow native functions in UDA) (CASSANDRA-9771)
Merged from 2.1:
 * Fix MarshalException when upgrading superColumn family (CASSANDRA-9582)
 * Fix broken logging for "empty" flushes in Memtable (CASSANDRA-9837)
 * Handle corrupt files on startup (CASSANDRA-9686)
 * Fix clientutil jar and tests (CASSANDRA-9760)
 * (cqlsh) Allow the SSL protocol version to be specified through the
   config file or environment variables (CASSANDRA-9544)
<<<<<<< HEAD
=======
 * Remove repair snapshot leftover on startup (CASSANDRA-7357)
 * Use random nodes for batch log when only 2 racks (CASSANDRA-8735)
 * Ensure atomicity inside thrift and stream session (CASSANDRA-7757)
>>>>>>> 0a4728f6
Merged from 2.0:
 * checkForEndpointCollision fails for legitimate collisions (CASSANDRA-9765)
 * Complete CASSANDRA-8448 fix (CASSANDRA-9519)
 * Don't include auth credentials in debug log (CASSANDRA-9682)
 * Can't transition from write survey to normal mode (CASSANDRA-9740)
 * Scrub (recover) sstables even when -Index.db is missing (CASSANDRA-9591)
 * Fix growing pending background compaction (CASSANDRA-9662)


2.2.0-rc2
 * Re-enable memory-mapped I/O on Windows (CASSANDRA-9658)
 * Warn when an extra-large partition is compacted (CASSANDRA-9643)
 * (cqlsh) Allow setting the initial connection timeout (CASSANDRA-9601)
 * BulkLoader has --transport-factory option but does not use it (CASSANDRA-9675)
 * Allow JMX over SSL directly from nodetool (CASSANDRA-9090)
 * Update cqlsh for UDFs (CASSANDRA-7556)
 * Change Windows kernel default timer resolution (CASSANDRA-9634)
 * Deprected sstable2json and json2sstable (CASSANDRA-9618)
 * Allow native functions in user-defined aggregates (CASSANDRA-9542)
 * Don't repair system_distributed by default (CASSANDRA-9621)
 * Fix mixing min, max, and count aggregates for blob type (CASSANRA-9622)
 * Rename class for DATE type in Java driver (CASSANDRA-9563)
 * Duplicate compilation of UDFs on coordinator (CASSANDRA-9475)
 * Fix connection leak in CqlRecordWriter (CASSANDRA-9576)
 * Mlockall before opening system sstables & remove boot_without_jna option (CASSANDRA-9573)
 * Add functions to convert timeuuid to date or time, deprecate dateOf and unixTimestampOf (CASSANDRA-9229)
 * Make sure we cancel non-compacting sstables from LifecycleTransaction (CASSANDRA-9566)
 * Fix deprecated repair JMX API (CASSANDRA-9570)
 * Add logback metrics (CASSANDRA-9378)
 * Update and refactor ant test/test-compression to run the tests in parallel (CASSANDRA-9583)
 * Fix upgrading to new directory for secondary index (CASSANDRA-9687)
Merged from 2.1:
 * (cqlsh) Fix bad check for CQL compatibility when DESCRIBE'ing
   COMPACT STORAGE tables with no clustering columns
 * Eliminate strong self-reference chains in sstable ref tidiers (CASSANDRA-9656)
 * Ensure StreamSession uses canonical sstable reader instances (CASSANDRA-9700) 
 * Ensure memtable book keeping is not corrupted in the event we shrink usage (CASSANDRA-9681)
 * Update internal python driver for cqlsh (CASSANDRA-9064)
 * Fix IndexOutOfBoundsException when inserting tuple with too many
   elements using the string literal notation (CASSANDRA-9559)
 * Enable describe on indices (CASSANDRA-7814)
 * Fix incorrect result for IN queries where column not found (CASSANDRA-9540)
 * ColumnFamilyStore.selectAndReference may block during compaction (CASSANDRA-9637)
 * Fix bug in cardinality check when compacting (CASSANDRA-9580)
 * Fix memory leak in Ref due to ConcurrentLinkedQueue.remove() behaviour (CASSANDRA-9549)
 * Make rebuild only run one at a time (CASSANDRA-9119)
Merged from 2.0:
 * Avoid NPE in AuthSuccess#decode (CASSANDRA-9727)
 * Add listen_address to system.local (CASSANDRA-9603)
 * Bug fixes to resultset metadata construction (CASSANDRA-9636)
 * Fix setting 'durable_writes' in ALTER KEYSPACE (CASSANDRA-9560)
 * Avoids ballot clash in Paxos (CASSANDRA-9649)
 * Improve trace messages for RR (CASSANDRA-9479)
 * Fix suboptimal secondary index selection when restricted
   clustering column is also indexed (CASSANDRA-9631)
 * (cqlsh) Add min_threshold to DTCS option autocomplete (CASSANDRA-9385)
 * Fix error message when attempting to create an index on a column
   in a COMPACT STORAGE table with clustering columns (CASSANDRA-9527)
 * 'WITH WITH' in alter keyspace statements causes NPE (CASSANDRA-9565)
 * Expose some internals of SelectStatement for inspection (CASSANDRA-9532)
 * ArrivalWindow should use primitives (CASSANDRA-9496)
 * Periodically submit background compaction tasks (CASSANDRA-9592)
 * Set HAS_MORE_PAGES flag to false when PagingState is null (CASSANDRA-9571)


2.2.0-rc1
 * Compressed commit log should measure compressed space used (CASSANDRA-9095)
 * Fix comparison bug in CassandraRoleManager#collectRoles (CASSANDRA-9551)
 * Add tinyint,smallint,time,date support for UDFs (CASSANDRA-9400)
 * Deprecates SSTableSimpleWriter and SSTableSimpleUnsortedWriter (CASSANDRA-9546)
 * Empty INITCOND treated as null in aggregate (CASSANDRA-9457)
 * Remove use of Cell in Thrift MapReduce classes (CASSANDRA-8609)
 * Integrate pre-release Java Driver 2.2-rc1, custom build (CASSANDRA-9493)
 * Clean up gossiper logic for old versions (CASSANDRA-9370)
 * Fix custom payload coding/decoding to match the spec (CASSANDRA-9515)
 * ant test-all results incomplete when parsed (CASSANDRA-9463)
 * Disallow frozen<> types in function arguments and return types for
   clarity (CASSANDRA-9411)
 * Static Analysis to warn on unsafe use of Autocloseable instances (CASSANDRA-9431)
 * Update commitlog archiving examples now that commitlog segments are
   not recycled (CASSANDRA-9350)
 * Extend Transactional API to sstable lifecycle management (CASSANDRA-8568)
 * (cqlsh) Add support for native protocol 4 (CASSANDRA-9399)
 * Ensure that UDF and UDAs are keyspace-isolated (CASSANDRA-9409)
 * Revert CASSANDRA-7807 (tracing completion client notifications) (CASSANDRA-9429)
 * Add ability to stop compaction by ID (CASSANDRA-7207)
 * Let CassandraVersion handle SNAPSHOT version (CASSANDRA-9438)
Merged from 2.1:
 * (cqlsh) Fix using COPY through SOURCE or -f (CASSANDRA-9083)
 * Fix occasional lack of `system` keyspace in schema tables (CASSANDRA-8487)
 * Use ProtocolError code instead of ServerError code for native protocol
   error responses to unsupported protocol versions (CASSANDRA-9451)
 * Default commitlog_sync_batch_window_in_ms changed to 2ms (CASSANDRA-9504)
 * Fix empty partition assertion in unsorted sstable writing tools (CASSANDRA-9071)
 * Ensure truncate without snapshot cannot produce corrupt responses (CASSANDRA-9388) 
 * Consistent error message when a table mixes counter and non-counter
   columns (CASSANDRA-9492)
 * Avoid getting unreadable keys during anticompaction (CASSANDRA-9508)
 * (cqlsh) Better float precision by default (CASSANDRA-9224)
 * Improve estimated row count (CASSANDRA-9107)
 * Optimize range tombstone memory footprint (CASSANDRA-8603)
 * Use configured gcgs in anticompaction (CASSANDRA-9397)
Merged from 2.0:
 * Don't accumulate more range than necessary in RangeTombstone.Tracker (CASSANDRA-9486)
 * Add broadcast and rpc addresses to system.local (CASSANDRA-9436)
 * Always mark sstable suspect when corrupted (CASSANDRA-9478)
 * Add database users and permissions to CQL3 documentation (CASSANDRA-7558)
 * Allow JVM_OPTS to be passed to standalone tools (CASSANDRA-5969)
 * Fix bad condition in RangeTombstoneList (CASSANDRA-9485)
 * Fix potential StackOverflow when setting CrcCheckChance over JMX (CASSANDRA-9488)
 * Fix null static columns in pages after the first, paged reversed
   queries (CASSANDRA-8502)
 * Fix counting cache serialization in request metrics (CASSANDRA-9466)
 * Add option not to validate atoms during scrub (CASSANDRA-9406)


2.2.0-beta1
 * Introduce Transactional API for internal state changes (CASSANDRA-8984)
 * Add a flag in cassandra.yaml to enable UDFs (CASSANDRA-9404)
 * Better support of null for UDF (CASSANDRA-8374)
 * Use ecj instead of javassist for UDFs (CASSANDRA-8241)
 * faster async logback configuration for tests (CASSANDRA-9376)
 * Add `smallint` and `tinyint` data types (CASSANDRA-8951)
 * Avoid thrift schema creation when native driver is used in stress tool (CASSANDRA-9374)
 * Make Functions.declared thread-safe
 * Add client warnings to native protocol v4 (CASSANDRA-8930)
 * Allow roles cache to be invalidated (CASSANDRA-8967)
 * Upgrade Snappy (CASSANDRA-9063)
 * Don't start Thrift rpc by default (CASSANDRA-9319)
 * Only stream from unrepaired sstables with incremental repair (CASSANDRA-8267)
 * Aggregate UDFs allow SFUNC return type to differ from STYPE if FFUNC specified (CASSANDRA-9321)
 * Remove Thrift dependencies in bundled tools (CASSANDRA-8358)
 * Disable memory mapping of hsperfdata file for JVM statistics (CASSANDRA-9242)
 * Add pre-startup checks to detect potential incompatibilities (CASSANDRA-8049)
 * Distinguish between null and unset in protocol v4 (CASSANDRA-7304)
 * Add user/role permissions for user-defined functions (CASSANDRA-7557)
 * Allow cassandra config to be updated to restart daemon without unloading classes (CASSANDRA-9046)
 * Don't initialize compaction writer before checking if iter is empty (CASSANDRA-9117)
 * Don't execute any functions at prepare-time (CASSANDRA-9037)
 * Share file handles between all instances of a SegmentedFile (CASSANDRA-8893)
 * Make it possible to major compact LCS (CASSANDRA-7272)
 * Make FunctionExecutionException extend RequestExecutionException
   (CASSANDRA-9055)
 * Add support for SELECT JSON, INSERT JSON syntax and new toJson(), fromJson()
   functions (CASSANDRA-7970)
 * Optimise max purgeable timestamp calculation in compaction (CASSANDRA-8920)
 * Constrain internode message buffer sizes, and improve IO class hierarchy (CASSANDRA-8670) 
 * New tool added to validate all sstables in a node (CASSANDRA-5791)
 * Push notification when tracing completes for an operation (CASSANDRA-7807)
 * Delay "node up" and "node added" notifications until native protocol server is started (CASSANDRA-8236)
 * Compressed Commit Log (CASSANDRA-6809)
 * Optimise IntervalTree (CASSANDRA-8988)
 * Add a key-value payload for third party usage (CASSANDRA-8553, 9212)
 * Bump metrics-reporter-config dependency for metrics 3.0 (CASSANDRA-8149)
 * Partition intra-cluster message streams by size, not type (CASSANDRA-8789)
 * Add WriteFailureException to native protocol, notify coordinator of
   write failures (CASSANDRA-8592)
 * Convert SequentialWriter to nio (CASSANDRA-8709)
 * Add role based access control (CASSANDRA-7653, 8650, 7216, 8760, 8849, 8761, 8850)
 * Record client ip address in tracing sessions (CASSANDRA-8162)
 * Indicate partition key columns in response metadata for prepared
   statements (CASSANDRA-7660)
 * Merge UUIDType and TimeUUIDType parse logic (CASSANDRA-8759)
 * Avoid memory allocation when searching index summary (CASSANDRA-8793)
 * Optimise (Time)?UUIDType Comparisons (CASSANDRA-8730)
 * Make CRC32Ex into a separate maven dependency (CASSANDRA-8836)
 * Use preloaded jemalloc w/ Unsafe (CASSANDRA-8714, 9197)
 * Avoid accessing partitioner through StorageProxy (CASSANDRA-8244, 8268)
 * Upgrade Metrics library and remove depricated metrics (CASSANDRA-5657)
 * Serializing Row cache alternative, fully off heap (CASSANDRA-7438)
 * Duplicate rows returned when in clause has repeated values (CASSANDRA-6707)
 * Make CassandraException unchecked, extend RuntimeException (CASSANDRA-8560)
 * Support direct buffer decompression for reads (CASSANDRA-8464)
 * DirectByteBuffer compatible LZ4 methods (CASSANDRA-7039)
 * Group sstables for anticompaction correctly (CASSANDRA-8578)
 * Add ReadFailureException to native protocol, respond
   immediately when replicas encounter errors while handling
   a read request (CASSANDRA-7886)
 * Switch CommitLogSegment from RandomAccessFile to nio (CASSANDRA-8308)
 * Allow mixing token and partition key restrictions (CASSANDRA-7016)
 * Support index key/value entries on map collections (CASSANDRA-8473)
 * Modernize schema tables (CASSANDRA-8261)
 * Support for user-defined aggregation functions (CASSANDRA-8053)
 * Fix NPE in SelectStatement with empty IN values (CASSANDRA-8419)
 * Refactor SelectStatement, return IN results in natural order instead
   of IN value list order and ignore duplicate values in partition key IN restrictions (CASSANDRA-7981)
 * Support UDTs, tuples, and collections in user-defined
   functions (CASSANDRA-7563)
 * Fix aggregate fn results on empty selection, result column name,
   and cqlsh parsing (CASSANDRA-8229)
 * Mark sstables as repaired after full repair (CASSANDRA-7586)
 * Extend Descriptor to include a format value and refactor reader/writer
   APIs (CASSANDRA-7443)
 * Integrate JMH for microbenchmarks (CASSANDRA-8151)
 * Keep sstable levels when bootstrapping (CASSANDRA-7460)
 * Add Sigar library and perform basic OS settings check on startup (CASSANDRA-7838)
 * Support for aggregation functions (CASSANDRA-4914)
 * Remove cassandra-cli (CASSANDRA-7920)
 * Accept dollar quoted strings in CQL (CASSANDRA-7769)
 * Make assassinate a first class command (CASSANDRA-7935)
 * Support IN clause on any partition key column (CASSANDRA-7855)
 * Support IN clause on any clustering column (CASSANDRA-4762)
 * Improve compaction logging (CASSANDRA-7818)
 * Remove YamlFileNetworkTopologySnitch (CASSANDRA-7917)
 * Do anticompaction in groups (CASSANDRA-6851)
 * Support user-defined functions (CASSANDRA-7395, 7526, 7562, 7740, 7781, 7929,
   7924, 7812, 8063, 7813, 7708)
 * Permit configurable timestamps with cassandra-stress (CASSANDRA-7416)
 * Move sstable RandomAccessReader to nio2, which allows using the
   FILE_SHARE_DELETE flag on Windows (CASSANDRA-4050)
 * Remove CQL2 (CASSANDRA-5918)
 * Optimize fetching multiple cells by name (CASSANDRA-6933)
 * Allow compilation in java 8 (CASSANDRA-7028)
 * Make incremental repair default (CASSANDRA-7250)
 * Enable code coverage thru JaCoCo (CASSANDRA-7226)
 * Switch external naming of 'column families' to 'tables' (CASSANDRA-4369) 
 * Shorten SSTable path (CASSANDRA-6962)
 * Use unsafe mutations for most unit tests (CASSANDRA-6969)
 * Fix race condition during calculation of pending ranges (CASSANDRA-7390)
 * Fail on very large batch sizes (CASSANDRA-8011)
 * Improve concurrency of repair (CASSANDRA-6455, 8208, 9145)
 * Select optimal CRC32 implementation at runtime (CASSANDRA-8614)
 * Evaluate MurmurHash of Token once per query (CASSANDRA-7096)
 * Generalize progress reporting (CASSANDRA-8901)
 * Resumable bootstrap streaming (CASSANDRA-8838, CASSANDRA-8942)
 * Allow scrub for secondary index (CASSANDRA-5174)
 * Save repair data to system table (CASSANDRA-5839)
 * fix nodetool names that reference column families (CASSANDRA-8872)
 Merged from 2.1:
 * Warn on misuse of unlogged batches (CASSANDRA-9282)
 * Failure detector detects and ignores local pauses (CASSANDRA-9183)
 * Add utility class to support for rate limiting a given log statement (CASSANDRA-9029)
 * Add missing consistency levels to cassandra-stess (CASSANDRA-9361)
 * Fix commitlog getCompletedTasks to not increment (CASSANDRA-9339)
 * Fix for harmless exceptions logged as ERROR (CASSANDRA-8564)
 * Delete processed sstables in sstablesplit/sstableupgrade (CASSANDRA-8606)
 * Improve sstable exclusion from partition tombstones (CASSANDRA-9298)
 * Validate the indexed column rather than the cell's contents for 2i (CASSANDRA-9057)
 * Add support for top-k custom 2i queries (CASSANDRA-8717)
 * Fix error when dropping table during compaction (CASSANDRA-9251)
 * cassandra-stress supports validation operations over user profiles (CASSANDRA-8773)
 * Add support for rate limiting log messages (CASSANDRA-9029)
 * Log the partition key with tombstone warnings (CASSANDRA-8561)
 * Reduce runWithCompactionsDisabled poll interval to 1ms (CASSANDRA-9271)
 * Fix PITR commitlog replay (CASSANDRA-9195)
 * GCInspector logs very different times (CASSANDRA-9124)
 * Fix deleting from an empty list (CASSANDRA-9198)
 * Update tuple and collection types that use a user-defined type when that UDT
   is modified (CASSANDRA-9148, CASSANDRA-9192)
 * Use higher timeout for prepair and snapshot in repair (CASSANDRA-9261)
 * Fix anticompaction blocking ANTI_ENTROPY stage (CASSANDRA-9151)
 * Repair waits for anticompaction to finish (CASSANDRA-9097)
 * Fix streaming not holding ref when stream error (CASSANDRA-9295)
 * Fix canonical view returning early opened SSTables (CASSANDRA-9396)
Merged from 2.0:
 * (cqlsh) Add LOGIN command to switch users (CASSANDRA-7212)
 * Clone SliceQueryFilter in AbstractReadCommand implementations (CASSANDRA-8940)
 * Push correct protocol notification for DROP INDEX (CASSANDRA-9310)
 * token-generator - generated tokens too long (CASSANDRA-9300)
 * Fix counting of tombstones for TombstoneOverwhelmingException (CASSANDRA-9299)
 * Fix ReconnectableSnitch reconnecting to peers during upgrade (CASSANDRA-6702)
 * Include keyspace and table name in error log for collections over the size
   limit (CASSANDRA-9286)
 * Avoid potential overlap in LCS with single-partition sstables (CASSANDRA-9322)
 * Log warning message when a table is queried before the schema has fully
   propagated (CASSANDRA-9136)
 * Overload SecondaryIndex#indexes to accept the column definition (CASSANDRA-9314)
 * (cqlsh) Add SERIAL and LOCAL_SERIAL consistency levels (CASSANDRA-8051)
 * Fix index selection during rebuild with certain table layouts (CASSANDRA-9281)
 * Fix partition-level-delete-only workload accounting (CASSANDRA-9194)
 * Allow scrub to handle corrupted compressed chunks (CASSANDRA-9140)
 * Fix assertion error when resetlocalschema is run during repair (CASSANDRA-9249)
 * Disable single sstable tombstone compactions for DTCS by default (CASSANDRA-9234)
 * IncomingTcpConnection thread is not named (CASSANDRA-9262)
 * Close incoming connections when MessagingService is stopped (CASSANDRA-9238)
 * Fix streaming hang when retrying (CASSANDRA-9132)


2.1.5
 * Re-add deprecated cold_reads_to_omit param for backwards compat (CASSANDRA-9203)
 * Make anticompaction visible in compactionstats (CASSANDRA-9098)
 * Improve nodetool getendpoints documentation about the partition
   key parameter (CASSANDRA-6458)
 * Don't check other keyspaces for schema changes when an user-defined
   type is altered (CASSANDRA-9187)
 * Add generate-idea-files target to build.xml (CASSANDRA-9123)
 * Allow takeColumnFamilySnapshot to take a list of tables (CASSANDRA-8348)
 * Limit major sstable operations to their canonical representation (CASSANDRA-8669)
 * cqlsh: Add tests for INSERT and UPDATE tab completion (CASSANDRA-9125)
 * cqlsh: quote column names when needed in COPY FROM inserts (CASSANDRA-9080)
 * Do not load read meter for offline operations (CASSANDRA-9082)
 * cqlsh: Make CompositeType data readable (CASSANDRA-8919)
 * cqlsh: Fix display of triggers (CASSANDRA-9081)
 * Fix NullPointerException when deleting or setting an element by index on
   a null list collection (CASSANDRA-9077)
 * Buffer bloom filter serialization (CASSANDRA-9066)
 * Fix anti-compaction target bloom filter size (CASSANDRA-9060)
 * Make FROZEN and TUPLE unreserved keywords in CQL (CASSANDRA-9047)
 * Prevent AssertionError from SizeEstimatesRecorder (CASSANDRA-9034)
 * Avoid overwriting index summaries for sstables with an older format that
   does not support downsampling; rebuild summaries on startup when this
   is detected (CASSANDRA-8993)
 * Fix potential data loss in CompressedSequentialWriter (CASSANDRA-8949)
 * Make PasswordAuthenticator number of hashing rounds configurable (CASSANDRA-8085)
 * Fix AssertionError when binding nested collections in DELETE (CASSANDRA-8900)
 * Check for overlap with non-early sstables in LCS (CASSANDRA-8739)
 * Only calculate max purgable timestamp if we have to (CASSANDRA-8914)
 * (cqlsh) Greatly improve performance of COPY FROM (CASSANDRA-8225)
 * IndexSummary effectiveIndexInterval is now a guideline, not a rule (CASSANDRA-8993)
 * Use correct bounds for page cache eviction of compressed files (CASSANDRA-8746)
 * SSTableScanner enforces its bounds (CASSANDRA-8946)
 * Cleanup cell equality (CASSANDRA-8947)
 * Introduce intra-cluster message coalescing (CASSANDRA-8692)
 * DatabaseDescriptor throws NPE when rpc_interface is used (CASSANDRA-8839)
 * Don't check if an sstable is live for offline compactions (CASSANDRA-8841)
 * Don't set clientMode in SSTableLoader (CASSANDRA-8238)
 * Fix SSTableRewriter with disabled early open (CASSANDRA-8535)
 * Fix cassandra-stress so it respects the CL passed in user mode (CASSANDRA-8948)
 * Fix rare NPE in ColumnDefinition#hasIndexOption() (CASSANDRA-8786)
 * cassandra-stress reports per-operation statistics, plus misc (CASSANDRA-8769)
 * Add SimpleDate (cql date) and Time (cql time) types (CASSANDRA-7523)
 * Use long for key count in cfstats (CASSANDRA-8913)
 * Make SSTableRewriter.abort() more robust to failure (CASSANDRA-8832)
 * Remove cold_reads_to_omit from STCS (CASSANDRA-8860)
 * Make EstimatedHistogram#percentile() use ceil instead of floor (CASSANDRA-8883)
 * Fix top partitions reporting wrong cardinality (CASSANDRA-8834)
 * Fix rare NPE in KeyCacheSerializer (CASSANDRA-8067)
 * Pick sstables for validation as late as possible inc repairs (CASSANDRA-8366)
 * Fix commitlog getPendingTasks to not increment (CASSANDRA-8862)
 * Fix parallelism adjustment in range and secondary index queries
   when the first fetch does not satisfy the limit (CASSANDRA-8856)
 * Check if the filtered sstables is non-empty in STCS (CASSANDRA-8843)
 * Upgrade java-driver used for cassandra-stress (CASSANDRA-8842)
 * Fix CommitLog.forceRecycleAllSegments() memory access error (CASSANDRA-8812)
 * Improve assertions in Memory (CASSANDRA-8792)
 * Fix SSTableRewriter cleanup (CASSANDRA-8802)
 * Introduce SafeMemory for CompressionMetadata.Writer (CASSANDRA-8758)
 * 'nodetool info' prints exception against older node (CASSANDRA-8796)
 * Ensure SSTableReader.last corresponds exactly with the file end (CASSANDRA-8750)
 * Make SSTableWriter.openEarly more robust and obvious (CASSANDRA-8747)
 * Enforce SSTableReader.first/last (CASSANDRA-8744)
 * Cleanup SegmentedFile API (CASSANDRA-8749)
 * Avoid overlap with early compaction replacement (CASSANDRA-8683)
 * Safer Resource Management++ (CASSANDRA-8707)
 * Write partition size estimates into a system table (CASSANDRA-7688)
 * cqlsh: Fix keys() and full() collection indexes in DESCRIBE output
   (CASSANDRA-8154)
 * Show progress of streaming in nodetool netstats (CASSANDRA-8886)
 * IndexSummaryBuilder utilises offheap memory, and shares data between
   each IndexSummary opened from it (CASSANDRA-8757)
 * markCompacting only succeeds if the exact SSTableReader instances being 
   marked are in the live set (CASSANDRA-8689)
 * cassandra-stress support for varint (CASSANDRA-8882)
 * Fix Adler32 digest for compressed sstables (CASSANDRA-8778)
 * Add nodetool statushandoff/statusbackup (CASSANDRA-8912)
 * Use stdout for progress and stats in sstableloader (CASSANDRA-8982)
 * Correctly identify 2i datadir from older versions (CASSANDRA-9116)
Merged from 2.0:
 * Ignore gossip SYNs after shutdown (CASSANDRA-9238)
 * Avoid overflow when calculating max sstable size in LCS (CASSANDRA-9235)
 * Make sstable blacklisting work with compression (CASSANDRA-9138)
 * Do not attempt to rebuild indexes if no index accepts any column (CASSANDRA-9196)
 * Don't initiate snitch reconnection for dead states (CASSANDRA-7292)
 * Fix ArrayIndexOutOfBoundsException in CQLSSTableWriter (CASSANDRA-8978)
 * Add shutdown gossip state to prevent timeouts during rolling restarts (CASSANDRA-8336)
 * Fix running with java.net.preferIPv6Addresses=true (CASSANDRA-9137)
 * Fix failed bootstrap/replace attempts being persisted in system.peers (CASSANDRA-9180)
 * Flush system.IndexInfo after marking index built (CASSANDRA-9128)
 * Fix updates to min/max_compaction_threshold through cassandra-cli
   (CASSANDRA-8102)
 * Don't include tmp files when doing offline relevel (CASSANDRA-9088)
 * Use the proper CAS WriteType when finishing a previous round during Paxos
   preparation (CASSANDRA-8672)
 * Avoid race in cancelling compactions (CASSANDRA-9070)
 * More aggressive check for expired sstables in DTCS (CASSANDRA-8359)
 * Fix ignored index_interval change in ALTER TABLE statements (CASSANDRA-7976)
 * Do more aggressive compaction in old time windows in DTCS (CASSANDRA-8360)
 * java.lang.AssertionError when reading saved cache (CASSANDRA-8740)
 * "disk full" when running cleanup (CASSANDRA-9036)
 * Lower logging level from ERROR to DEBUG when a scheduled schema pull
   cannot be completed due to a node being down (CASSANDRA-9032)
 * Fix MOVED_NODE client event (CASSANDRA-8516)
 * Allow overriding MAX_OUTSTANDING_REPLAY_COUNT (CASSANDRA-7533)
 * Fix malformed JMX ObjectName containing IPv6 addresses (CASSANDRA-9027)
 * (cqlsh) Allow increasing CSV field size limit through
   cqlshrc config option (CASSANDRA-8934)
 * Stop logging range tombstones when exceeding the threshold
   (CASSANDRA-8559)
 * Fix NullPointerException when nodetool getendpoints is run
   against invalid keyspaces or tables (CASSANDRA-8950)
 * Allow specifying the tmp dir (CASSANDRA-7712)
 * Improve compaction estimated tasks estimation (CASSANDRA-8904)
 * Fix duplicate up/down messages sent to native clients (CASSANDRA-7816)
 * Expose commit log archive status via JMX (CASSANDRA-8734)
 * Provide better exceptions for invalid replication strategy parameters
   (CASSANDRA-8909)
 * Fix regression in mixed single and multi-column relation support for
   SELECT statements (CASSANDRA-8613)
 * Add ability to limit number of native connections (CASSANDRA-8086)
 * Fix CQLSSTableWriter throwing exception and spawning threads
   (CASSANDRA-8808)
 * Fix MT mismatch between empty and GC-able data (CASSANDRA-8979)
 * Fix incorrect validation when snapshotting single table (CASSANDRA-8056)
 * Add offline tool to relevel sstables (CASSANDRA-8301)
 * Preserve stream ID for more protocol errors (CASSANDRA-8848)
 * Fix combining token() function with multi-column relations on
   clustering columns (CASSANDRA-8797)
 * Make CFS.markReferenced() resistant to bad refcounting (CASSANDRA-8829)
 * Fix StreamTransferTask abort/complete bad refcounting (CASSANDRA-8815)
 * Fix AssertionError when querying a DESC clustering ordered
   table with ASC ordering and paging (CASSANDRA-8767)
 * AssertionError: "Memory was freed" when running cleanup (CASSANDRA-8716)
 * Make it possible to set max_sstable_age to fractional days (CASSANDRA-8406)
 * Fix some multi-column relations with indexes on some clustering
   columns (CASSANDRA-8275)
 * Fix memory leak in SSTableSimple*Writer and SSTableReader.validate()
   (CASSANDRA-8748)
 * Throw OOM if allocating memory fails to return a valid pointer (CASSANDRA-8726)
 * Fix SSTableSimpleUnsortedWriter ConcurrentModificationException (CASSANDRA-8619)
 * 'nodetool info' prints exception against older node (CASSANDRA-8796)
 * Ensure SSTableSimpleUnsortedWriter.close() terminates if
   disk writer has crashed (CASSANDRA-8807)


2.1.4
 * Bind JMX to localhost unless explicitly configured otherwise (CASSANDRA-9085)


2.1.3
 * Fix HSHA/offheap_objects corruption (CASSANDRA-8719)
 * Upgrade libthrift to 0.9.2 (CASSANDRA-8685)
 * Don't use the shared ref in sstableloader (CASSANDRA-8704)
 * Purge internal prepared statements if related tables or
   keyspaces are dropped (CASSANDRA-8693)
 * (cqlsh) Handle unicode BOM at start of files (CASSANDRA-8638)
 * Stop compactions before exiting offline tools (CASSANDRA-8623)
 * Update tools/stress/README.txt to match current behaviour (CASSANDRA-7933)
 * Fix schema from Thrift conversion with empty metadata (CASSANDRA-8695)
 * Safer Resource Management (CASSANDRA-7705)
 * Make sure we compact highly overlapping cold sstables with
   STCS (CASSANDRA-8635)
 * rpc_interface and listen_interface generate NPE on startup when specified
   interface doesn't exist (CASSANDRA-8677)
 * Fix ArrayIndexOutOfBoundsException in nodetool cfhistograms (CASSANDRA-8514)
 * Switch from yammer metrics for nodetool cf/proxy histograms (CASSANDRA-8662)
 * Make sure we don't add tmplink files to the compaction
   strategy (CASSANDRA-8580)
 * (cqlsh) Handle maps with blob keys (CASSANDRA-8372)
 * (cqlsh) Handle DynamicCompositeType schemas correctly (CASSANDRA-8563)
 * Duplicate rows returned when in clause has repeated values (CASSANDRA-6706)
 * Add tooling to detect hot partitions (CASSANDRA-7974)
 * Fix cassandra-stress user-mode truncation of partition generation (CASSANDRA-8608)
 * Only stream from unrepaired sstables during inc repair (CASSANDRA-8267)
 * Don't allow starting multiple inc repairs on the same sstables (CASSANDRA-8316)
 * Invalidate prepared BATCH statements when related tables
   or keyspaces are dropped (CASSANDRA-8652)
 * Fix missing results in secondary index queries on collections
   with ALLOW FILTERING (CASSANDRA-8421)
 * Expose EstimatedHistogram metrics for range slices (CASSANDRA-8627)
 * (cqlsh) Escape clqshrc passwords properly (CASSANDRA-8618)
 * Fix NPE when passing wrong argument in ALTER TABLE statement (CASSANDRA-8355)
 * Pig: Refactor and deprecate CqlStorage (CASSANDRA-8599)
 * Don't reuse the same cleanup strategy for all sstables (CASSANDRA-8537)
 * Fix case-sensitivity of index name on CREATE and DROP INDEX
   statements (CASSANDRA-8365)
 * Better detection/logging for corruption in compressed sstables (CASSANDRA-8192)
 * Use the correct repairedAt value when closing writer (CASSANDRA-8570)
 * (cqlsh) Handle a schema mismatch being detected on startup (CASSANDRA-8512)
 * Properly calculate expected write size during compaction (CASSANDRA-8532)
 * Invalidate affected prepared statements when a table's columns
   are altered (CASSANDRA-7910)
 * Stress - user defined writes should populate sequentally (CASSANDRA-8524)
 * Fix regression in SSTableRewriter causing some rows to become unreadable 
   during compaction (CASSANDRA-8429)
 * Run major compactions for repaired/unrepaired in parallel (CASSANDRA-8510)
 * (cqlsh) Fix compression options in DESCRIBE TABLE output when compression
   is disabled (CASSANDRA-8288)
 * (cqlsh) Fix DESCRIBE output after keyspaces are altered (CASSANDRA-7623)
 * Make sure we set lastCompactedKey correctly (CASSANDRA-8463)
 * (cqlsh) Fix output of CONSISTENCY command (CASSANDRA-8507)
 * (cqlsh) Fixed the handling of LIST statements (CASSANDRA-8370)
 * Make sstablescrub check leveled manifest again (CASSANDRA-8432)
 * Check first/last keys in sstable when giving out positions (CASSANDRA-8458)
 * Disable mmap on Windows (CASSANDRA-6993)
 * Add missing ConsistencyLevels to cassandra-stress (CASSANDRA-8253)
 * Add auth support to cassandra-stress (CASSANDRA-7985)
 * Fix ArrayIndexOutOfBoundsException when generating error message
   for some CQL syntax errors (CASSANDRA-8455)
 * Scale memtable slab allocation logarithmically (CASSANDRA-7882)
 * cassandra-stress simultaneous inserts over same seed (CASSANDRA-7964)
 * Reduce cassandra-stress sampling memory requirements (CASSANDRA-7926)
 * Ensure memtable flush cannot expire commit log entries from its future (CASSANDRA-8383)
 * Make read "defrag" async to reclaim memtables (CASSANDRA-8459)
 * Remove tmplink files for offline compactions (CASSANDRA-8321)
 * Reduce maxHintsInProgress (CASSANDRA-8415)
 * BTree updates may call provided update function twice (CASSANDRA-8018)
 * Release sstable references after anticompaction (CASSANDRA-8386)
 * Handle abort() in SSTableRewriter properly (CASSANDRA-8320)
 * Centralize shared executors (CASSANDRA-8055)
 * Fix filtering for CONTAINS (KEY) relations on frozen collection
   clustering columns when the query is restricted to a single
   partition (CASSANDRA-8203)
 * Do more aggressive entire-sstable TTL expiry checks (CASSANDRA-8243)
 * Add more log info if readMeter is null (CASSANDRA-8238)
 * add check of the system wall clock time at startup (CASSANDRA-8305)
 * Support for frozen collections (CASSANDRA-7859)
 * Fix overflow on histogram computation (CASSANDRA-8028)
 * Have paxos reuse the timestamp generation of normal queries (CASSANDRA-7801)
 * Fix incremental repair not remove parent session on remote (CASSANDRA-8291)
 * Improve JBOD disk utilization (CASSANDRA-7386)
 * Log failed host when preparing incremental repair (CASSANDRA-8228)
 * Force config client mode in CQLSSTableWriter (CASSANDRA-8281)
 * Fix sstableupgrade throws exception (CASSANDRA-8688)
 * Fix hang when repairing empty keyspace (CASSANDRA-8694)
Merged from 2.0:
 * Fix IllegalArgumentException in dynamic snitch (CASSANDRA-8448)
 * Add support for UPDATE ... IF EXISTS (CASSANDRA-8610)
 * Fix reversal of list prepends (CASSANDRA-8733)
 * Prevent non-zero default_time_to_live on tables with counters
   (CASSANDRA-8678)
 * Fix SSTableSimpleUnsortedWriter ConcurrentModificationException
   (CASSANDRA-8619)
 * Round up time deltas lower than 1ms in BulkLoader (CASSANDRA-8645)
 * Add batch remove iterator to ABSC (CASSANDRA-8414, 8666)
 * Round up time deltas lower than 1ms in BulkLoader (CASSANDRA-8645)
 * Fix isClientMode check in Keyspace (CASSANDRA-8687)
 * Use more efficient slice size for querying internal secondary
   index tables (CASSANDRA-8550)
 * Fix potentially returning deleted rows with range tombstone (CASSANDRA-8558)
 * Check for available disk space before starting a compaction (CASSANDRA-8562)
 * Fix DISTINCT queries with LIMITs or paging when some partitions
   contain only tombstones (CASSANDRA-8490)
 * Introduce background cache refreshing to permissions cache
   (CASSANDRA-8194)
 * Fix race condition in StreamTransferTask that could lead to
   infinite loops and premature sstable deletion (CASSANDRA-7704)
 * Add an extra version check to MigrationTask (CASSANDRA-8462)
 * Ensure SSTableWriter cleans up properly after failure (CASSANDRA-8499)
 * Increase bf true positive count on key cache hit (CASSANDRA-8525)
 * Move MeteredFlusher to its own thread (CASSANDRA-8485)
 * Fix non-distinct results in DISTNCT queries on static columns when
   paging is enabled (CASSANDRA-8087)
 * Move all hints related tasks to hints internal executor (CASSANDRA-8285)
 * Fix paging for multi-partition IN queries (CASSANDRA-8408)
 * Fix MOVED_NODE topology event never being emitted when a node
   moves its token (CASSANDRA-8373)
 * Fix validation of indexes in COMPACT tables (CASSANDRA-8156)
 * Avoid StackOverflowError when a large list of IN values
   is used for a clustering column (CASSANDRA-8410)
 * Fix NPE when writetime() or ttl() calls are wrapped by
   another function call (CASSANDRA-8451)
 * Fix NPE after dropping a keyspace (CASSANDRA-8332)
 * Fix error message on read repair timeouts (CASSANDRA-7947)
 * Default DTCS base_time_seconds changed to 60 (CASSANDRA-8417)
 * Refuse Paxos operation with more than one pending endpoint (CASSANDRA-8346, 8640)
 * Throw correct exception when trying to bind a keyspace or table
   name (CASSANDRA-6952)
 * Make HHOM.compact synchronized (CASSANDRA-8416)
 * cancel latency-sampling task when CF is dropped (CASSANDRA-8401)
 * don't block SocketThread for MessagingService (CASSANDRA-8188)
 * Increase quarantine delay on replacement (CASSANDRA-8260)
 * Expose off-heap memory usage stats (CASSANDRA-7897)
 * Ignore Paxos commits for truncated tables (CASSANDRA-7538)
 * Validate size of indexed column values (CASSANDRA-8280)
 * Make LCS split compaction results over all data directories (CASSANDRA-8329)
 * Fix some failing queries that use multi-column relations
   on COMPACT STORAGE tables (CASSANDRA-8264)
 * Fix InvalidRequestException with ORDER BY (CASSANDRA-8286)
 * Disable SSLv3 for POODLE (CASSANDRA-8265)
 * Fix millisecond timestamps in Tracing (CASSANDRA-8297)
 * Include keyspace name in error message when there are insufficient
   live nodes to stream from (CASSANDRA-8221)
 * Avoid overlap in L1 when L0 contains many nonoverlapping
   sstables (CASSANDRA-8211)
 * Improve PropertyFileSnitch logging (CASSANDRA-8183)
 * Add DC-aware sequential repair (CASSANDRA-8193)
 * Use live sstables in snapshot repair if possible (CASSANDRA-8312)
 * Fix hints serialized size calculation (CASSANDRA-8587)


2.1.2
 * (cqlsh) parse_for_table_meta errors out on queries with undefined
   grammars (CASSANDRA-8262)
 * (cqlsh) Fix SELECT ... TOKEN() function broken in C* 2.1.1 (CASSANDRA-8258)
 * Fix Cassandra crash when running on JDK8 update 40 (CASSANDRA-8209)
 * Optimize partitioner tokens (CASSANDRA-8230)
 * Improve compaction of repaired/unrepaired sstables (CASSANDRA-8004)
 * Make cache serializers pluggable (CASSANDRA-8096)
 * Fix issues with CONTAINS (KEY) queries on secondary indexes
   (CASSANDRA-8147)
 * Fix read-rate tracking of sstables for some queries (CASSANDRA-8239)
 * Fix default timestamp in QueryOptions (CASSANDRA-8246)
 * Set socket timeout when reading remote version (CASSANDRA-8188)
 * Refactor how we track live size (CASSANDRA-7852)
 * Make sure unfinished compaction files are removed (CASSANDRA-8124)
 * Fix shutdown when run as Windows service (CASSANDRA-8136)
 * Fix DESCRIBE TABLE with custom indexes (CASSANDRA-8031)
 * Fix race in RecoveryManagerTest (CASSANDRA-8176)
 * Avoid IllegalArgumentException while sorting sstables in
   IndexSummaryManager (CASSANDRA-8182)
 * Shutdown JVM on file descriptor exhaustion (CASSANDRA-7579)
 * Add 'die' policy for commit log and disk failure (CASSANDRA-7927)
 * Fix installing as service on Windows (CASSANDRA-8115)
 * Fix CREATE TABLE for CQL2 (CASSANDRA-8144)
 * Avoid boxing in ColumnStats min/max trackers (CASSANDRA-8109)
Merged from 2.0:
 * Correctly handle non-text column names in cql3 (CASSANDRA-8178)
 * Fix deletion for indexes on primary key columns (CASSANDRA-8206)
 * Add 'nodetool statusgossip' (CASSANDRA-8125)
 * Improve client notification that nodes are ready for requests (CASSANDRA-7510)
 * Handle negative timestamp in writetime method (CASSANDRA-8139)
 * Pig: Remove errant LIMIT clause in CqlNativeStorage (CASSANDRA-8166)
 * Throw ConfigurationException when hsha is used with the default
   rpc_max_threads setting of 'unlimited' (CASSANDRA-8116)
 * Allow concurrent writing of the same table in the same JVM using
   CQLSSTableWriter (CASSANDRA-7463)
 * Fix totalDiskSpaceUsed calculation (CASSANDRA-8205)


2.1.1
 * Fix spin loop in AtomicSortedColumns (CASSANDRA-7546)
 * Dont notify when replacing tmplink files (CASSANDRA-8157)
 * Fix validation with multiple CONTAINS clause (CASSANDRA-8131)
 * Fix validation of collections in TriggerExecutor (CASSANDRA-8146)
 * Fix IllegalArgumentException when a list of IN values containing tuples
   is passed as a single arg to a prepared statement with the v1 or v2
   protocol (CASSANDRA-8062)
 * Fix ClassCastException in DISTINCT query on static columns with
   query paging (CASSANDRA-8108)
 * Fix NPE on null nested UDT inside a set (CASSANDRA-8105)
 * Fix exception when querying secondary index on set items or map keys
   when some clustering columns are specified (CASSANDRA-8073)
 * Send proper error response when there is an error during native
   protocol message decode (CASSANDRA-8118)
 * Gossip should ignore generation numbers too far in the future (CASSANDRA-8113)
 * Fix NPE when creating a table with frozen sets, lists (CASSANDRA-8104)
 * Fix high memory use due to tracking reads on incrementally opened sstable
   readers (CASSANDRA-8066)
 * Fix EXECUTE request with skipMetadata=false returning no metadata
   (CASSANDRA-8054)
 * Allow concurrent use of CQLBulkOutputFormat (CASSANDRA-7776)
 * Shutdown JVM on OOM (CASSANDRA-7507)
 * Upgrade netty version and enable epoll event loop (CASSANDRA-7761)
 * Don't duplicate sstables smaller than split size when using
   the sstablesplitter tool (CASSANDRA-7616)
 * Avoid re-parsing already prepared statements (CASSANDRA-7923)
 * Fix some Thrift slice deletions and updates of COMPACT STORAGE
   tables with some clustering columns omitted (CASSANDRA-7990)
 * Fix filtering for CONTAINS on sets (CASSANDRA-8033)
 * Properly track added size (CASSANDRA-7239)
 * Allow compilation in java 8 (CASSANDRA-7208)
 * Fix Assertion error on RangeTombstoneList diff (CASSANDRA-8013)
 * Release references to overlapping sstables during compaction (CASSANDRA-7819)
 * Send notification when opening compaction results early (CASSANDRA-8034)
 * Make native server start block until properly bound (CASSANDRA-7885)
 * (cqlsh) Fix IPv6 support (CASSANDRA-7988)
 * Ignore fat clients when checking for endpoint collision (CASSANDRA-7939)
 * Make sstablerepairedset take a list of files (CASSANDRA-7995)
 * (cqlsh) Tab completeion for indexes on map keys (CASSANDRA-7972)
 * (cqlsh) Fix UDT field selection in select clause (CASSANDRA-7891)
 * Fix resource leak in event of corrupt sstable
 * (cqlsh) Add command line option for cqlshrc file path (CASSANDRA-7131)
 * Provide visibility into prepared statements churn (CASSANDRA-7921, CASSANDRA-7930)
 * Invalidate prepared statements when their keyspace or table is
   dropped (CASSANDRA-7566)
 * cassandra-stress: fix support for NetworkTopologyStrategy (CASSANDRA-7945)
 * Fix saving caches when a table is dropped (CASSANDRA-7784)
 * Add better error checking of new stress profile (CASSANDRA-7716)
 * Use ThreadLocalRandom and remove FBUtilities.threadLocalRandom (CASSANDRA-7934)
 * Prevent operator mistakes due to simultaneous bootstrap (CASSANDRA-7069)
 * cassandra-stress supports whitelist mode for node config (CASSANDRA-7658)
 * GCInspector more closely tracks GC; cassandra-stress and nodetool report it (CASSANDRA-7916)
 * nodetool won't output bogus ownership info without a keyspace (CASSANDRA-7173)
 * Add human readable option to nodetool commands (CASSANDRA-5433)
 * Don't try to set repairedAt on old sstables (CASSANDRA-7913)
 * Add metrics for tracking PreparedStatement use (CASSANDRA-7719)
 * (cqlsh) tab-completion for triggers (CASSANDRA-7824)
 * (cqlsh) Support for query paging (CASSANDRA-7514)
 * (cqlsh) Show progress of COPY operations (CASSANDRA-7789)
 * Add syntax to remove multiple elements from a map (CASSANDRA-6599)
 * Support non-equals conditions in lightweight transactions (CASSANDRA-6839)
 * Add IF [NOT] EXISTS to create/drop triggers (CASSANDRA-7606)
 * (cqlsh) Display the current logged-in user (CASSANDRA-7785)
 * (cqlsh) Don't ignore CTRL-C during COPY FROM execution (CASSANDRA-7815)
 * (cqlsh) Order UDTs according to cross-type dependencies in DESCRIBE
   output (CASSANDRA-7659)
 * (cqlsh) Fix handling of CAS statement results (CASSANDRA-7671)
 * (cqlsh) COPY TO/FROM improvements (CASSANDRA-7405)
 * Support list index operations with conditions (CASSANDRA-7499)
 * Add max live/tombstoned cells to nodetool cfstats output (CASSANDRA-7731)
 * Validate IPv6 wildcard addresses properly (CASSANDRA-7680)
 * (cqlsh) Error when tracing query (CASSANDRA-7613)
 * Avoid IOOBE when building SyntaxError message snippet (CASSANDRA-7569)
 * SSTableExport uses correct validator to create string representation of partition
   keys (CASSANDRA-7498)
 * Avoid NPEs when receiving type changes for an unknown keyspace (CASSANDRA-7689)
 * Add support for custom 2i validation (CASSANDRA-7575)
 * Pig support for hadoop CqlInputFormat (CASSANDRA-6454)
 * Add duration mode to cassandra-stress (CASSANDRA-7468)
 * Add listen_interface and rpc_interface options (CASSANDRA-7417)
 * Improve schema merge performance (CASSANDRA-7444)
 * Adjust MT depth based on # of partition validating (CASSANDRA-5263)
 * Optimise NativeCell comparisons (CASSANDRA-6755)
 * Configurable client timeout for cqlsh (CASSANDRA-7516)
 * Include snippet of CQL query near syntax error in messages (CASSANDRA-7111)
 * Make repair -pr work with -local (CASSANDRA-7450)
 * Fix error in sstableloader with -cph > 1 (CASSANDRA-8007)
 * Fix snapshot repair error on indexed tables (CASSANDRA-8020)
 * Do not exit nodetool repair when receiving JMX NOTIF_LOST (CASSANDRA-7909)
 * Stream to private IP when available (CASSANDRA-8084)
Merged from 2.0:
 * Reject conditions on DELETE unless full PK is given (CASSANDRA-6430)
 * Properly reject the token function DELETE (CASSANDRA-7747)
 * Force batchlog replay before decommissioning a node (CASSANDRA-7446)
 * Fix hint replay with many accumulated expired hints (CASSANDRA-6998)
 * Fix duplicate results in DISTINCT queries on static columns with query
   paging (CASSANDRA-8108)
 * Add DateTieredCompactionStrategy (CASSANDRA-6602)
 * Properly validate ascii and utf8 string literals in CQL queries (CASSANDRA-8101)
 * (cqlsh) Fix autocompletion for alter keyspace (CASSANDRA-8021)
 * Create backup directories for commitlog archiving during startup (CASSANDRA-8111)
 * Reduce totalBlockFor() for LOCAL_* consistency levels (CASSANDRA-8058)
 * Fix merging schemas with re-dropped keyspaces (CASSANDRA-7256)
 * Fix counters in supercolumns during live upgrades from 1.2 (CASSANDRA-7188)
 * Notify DT subscribers when a column family is truncated (CASSANDRA-8088)
 * Add sanity check of $JAVA on startup (CASSANDRA-7676)
 * Schedule fat client schema pull on join (CASSANDRA-7993)
 * Don't reset nodes' versions when closing IncomingTcpConnections
   (CASSANDRA-7734)
 * Record the real messaging version in all cases in OutboundTcpConnection
   (CASSANDRA-8057)
 * SSL does not work in cassandra-cli (CASSANDRA-7899)
 * Fix potential exception when using ReversedType in DynamicCompositeType
   (CASSANDRA-7898)
 * Better validation of collection values (CASSANDRA-7833)
 * Track min/max timestamps correctly (CASSANDRA-7969)
 * Fix possible overflow while sorting CL segments for replay (CASSANDRA-7992)
 * Increase nodetool Xmx (CASSANDRA-7956)
 * Archive any commitlog segments present at startup (CASSANDRA-6904)
 * CrcCheckChance should adjust based on live CFMetadata not 
   sstable metadata (CASSANDRA-7978)
 * token() should only accept columns in the partitioning
   key order (CASSANDRA-6075)
 * Add method to invalidate permission cache via JMX (CASSANDRA-7977)
 * Allow propagating multiple gossip states atomically (CASSANDRA-6125)
 * Log exceptions related to unclean native protocol client disconnects
   at DEBUG or INFO (CASSANDRA-7849)
 * Allow permissions cache to be set via JMX (CASSANDRA-7698)
 * Include schema_triggers CF in readable system resources (CASSANDRA-7967)
 * Fix RowIndexEntry to report correct serializedSize (CASSANDRA-7948)
 * Make CQLSSTableWriter sync within partitions (CASSANDRA-7360)
 * Potentially use non-local replicas in CqlConfigHelper (CASSANDRA-7906)
 * Explicitly disallow mixing multi-column and single-column
   relations on clustering columns (CASSANDRA-7711)
 * Better error message when condition is set on PK column (CASSANDRA-7804)
 * Don't send schema change responses and events for no-op DDL
   statements (CASSANDRA-7600)
 * (Hadoop) fix cluster initialisation for a split fetching (CASSANDRA-7774)
 * Throw InvalidRequestException when queries contain relations on entire
   collection columns (CASSANDRA-7506)
 * (cqlsh) enable CTRL-R history search with libedit (CASSANDRA-7577)
 * (Hadoop) allow ACFRW to limit nodes to local DC (CASSANDRA-7252)
 * (cqlsh) cqlsh should automatically disable tracing when selecting
   from system_traces (CASSANDRA-7641)
 * (Hadoop) Add CqlOutputFormat (CASSANDRA-6927)
 * Don't depend on cassandra config for nodetool ring (CASSANDRA-7508)
 * (cqlsh) Fix failing cqlsh formatting tests (CASSANDRA-7703)
 * Fix IncompatibleClassChangeError from hadoop2 (CASSANDRA-7229)
 * Add 'nodetool sethintedhandoffthrottlekb' (CASSANDRA-7635)
 * (cqlsh) Add tab-completion for CREATE/DROP USER IF [NOT] EXISTS (CASSANDRA-7611)
 * Catch errors when the JVM pulls the rug out from GCInspector (CASSANDRA-5345)
 * cqlsh fails when version number parts are not int (CASSANDRA-7524)
 * Fix NPE when table dropped during streaming (CASSANDRA-7946)
 * Fix wrong progress when streaming uncompressed (CASSANDRA-7878)
 * Fix possible infinite loop in creating repair range (CASSANDRA-7983)
 * Fix unit in nodetool for streaming throughput (CASSANDRA-7375)
Merged from 1.2:
 * Don't index tombstones (CASSANDRA-7828)
 * Improve PasswordAuthenticator default super user setup (CASSANDRA-7788)


2.1.0
 * (cqlsh) Removed "ALTER TYPE <name> RENAME TO <name>" from tab-completion
   (CASSANDRA-7895)
 * Fixed IllegalStateException in anticompaction (CASSANDRA-7892)
 * cqlsh: DESCRIBE support for frozen UDTs, tuples (CASSANDRA-7863)
 * Avoid exposing internal classes over JMX (CASSANDRA-7879)
 * Add null check for keys when freezing collection (CASSANDRA-7869)
 * Improve stress workload realism (CASSANDRA-7519)
Merged from 2.0:
 * Configure system.paxos with LeveledCompactionStrategy (CASSANDRA-7753)
 * Fix ALTER clustering column type from DateType to TimestampType when
   using DESC clustering order (CASSANRDA-7797)
 * Throw EOFException if we run out of chunks in compressed datafile
   (CASSANDRA-7664)
 * Fix PRSI handling of CQL3 row markers for row cleanup (CASSANDRA-7787)
 * Fix dropping collection when it's the last regular column (CASSANDRA-7744)
 * Make StreamReceiveTask thread safe and gc friendly (CASSANDRA-7795)
 * Validate empty cell names from counter updates (CASSANDRA-7798)
Merged from 1.2:
 * Don't allow compacted sstables to be marked as compacting (CASSANDRA-7145)
 * Track expired tombstones (CASSANDRA-7810)


2.1.0-rc7
 * Add frozen keyword and require UDT to be frozen (CASSANDRA-7857)
 * Track added sstable size correctly (CASSANDRA-7239)
 * (cqlsh) Fix case insensitivity (CASSANDRA-7834)
 * Fix failure to stream ranges when moving (CASSANDRA-7836)
 * Correctly remove tmplink files (CASSANDRA-7803)
 * (cqlsh) Fix column name formatting for functions, CAS operations,
   and UDT field selections (CASSANDRA-7806)
 * (cqlsh) Fix COPY FROM handling of null/empty primary key
   values (CASSANDRA-7792)
 * Fix ordering of static cells (CASSANDRA-7763)
Merged from 2.0:
 * Forbid re-adding dropped counter columns (CASSANDRA-7831)
 * Fix CFMetaData#isThriftCompatible() for PK-only tables (CASSANDRA-7832)
 * Always reject inequality on the partition key without token()
   (CASSANDRA-7722)
 * Always send Paxos commit to all replicas (CASSANDRA-7479)
 * Make disruptor_thrift_server invocation pool configurable (CASSANDRA-7594)
 * Make repair no-op when RF=1 (CASSANDRA-7864)


2.1.0-rc6
 * Fix OOM issue from netty caching over time (CASSANDRA-7743)
 * json2sstable couldn't import JSON for CQL table (CASSANDRA-7477)
 * Invalidate all caches on table drop (CASSANDRA-7561)
 * Skip strict endpoint selection for ranges if RF == nodes (CASSANRA-7765)
 * Fix Thrift range filtering without 2ary index lookups (CASSANDRA-7741)
 * Add tracing entries about concurrent range requests (CASSANDRA-7599)
 * (cqlsh) Fix DESCRIBE for NTS keyspaces (CASSANDRA-7729)
 * Remove netty buffer ref-counting (CASSANDRA-7735)
 * Pass mutated cf to index updater for use by PRSI (CASSANDRA-7742)
 * Include stress yaml example in release and deb (CASSANDRA-7717)
 * workaround for netty issue causing corrupted data off the wire (CASSANDRA-7695)
 * cqlsh DESC CLUSTER fails retrieving ring information (CASSANDRA-7687)
 * Fix binding null values inside UDT (CASSANDRA-7685)
 * Fix UDT field selection with empty fields (CASSANDRA-7670)
 * Bogus deserialization of static cells from sstable (CASSANDRA-7684)
 * Fix NPE on compaction leftover cleanup for dropped table (CASSANDRA-7770)
Merged from 2.0:
 * Fix race condition in StreamTransferTask that could lead to
   infinite loops and premature sstable deletion (CASSANDRA-7704)
 * (cqlsh) Wait up to 10 sec for a tracing session (CASSANDRA-7222)
 * Fix NPE in FileCacheService.sizeInBytes (CASSANDRA-7756)
 * Remove duplicates from StorageService.getJoiningNodes (CASSANDRA-7478)
 * Clone token map outside of hot gossip loops (CASSANDRA-7758)
 * Fix MS expiring map timeout for Paxos messages (CASSANDRA-7752)
 * Do not flush on truncate if durable_writes is false (CASSANDRA-7750)
 * Give CRR a default input_cql Statement (CASSANDRA-7226)
 * Better error message when adding a collection with the same name
   than a previously dropped one (CASSANDRA-6276)
 * Fix validation when adding static columns (CASSANDRA-7730)
 * (Thrift) fix range deletion of supercolumns (CASSANDRA-7733)
 * Fix potential AssertionError in RangeTombstoneList (CASSANDRA-7700)
 * Validate arguments of blobAs* functions (CASSANDRA-7707)
 * Fix potential AssertionError with 2ndary indexes (CASSANDRA-6612)
 * Avoid logging CompactionInterrupted at ERROR (CASSANDRA-7694)
 * Minor leak in sstable2jon (CASSANDRA-7709)
 * Add cassandra.auto_bootstrap system property (CASSANDRA-7650)
 * Update java driver (for hadoop) (CASSANDRA-7618)
 * Remove CqlPagingRecordReader/CqlPagingInputFormat (CASSANDRA-7570)
 * Support connecting to ipv6 jmx with nodetool (CASSANDRA-7669)


2.1.0-rc5
 * Reject counters inside user types (CASSANDRA-7672)
 * Switch to notification-based GCInspector (CASSANDRA-7638)
 * (cqlsh) Handle nulls in UDTs and tuples correctly (CASSANDRA-7656)
 * Don't use strict consistency when replacing (CASSANDRA-7568)
 * Fix min/max cell name collection on 2.0 SSTables with range
   tombstones (CASSANDRA-7593)
 * Tolerate min/max cell names of different lengths (CASSANDRA-7651)
 * Filter cached results correctly (CASSANDRA-7636)
 * Fix tracing on the new SEPExecutor (CASSANDRA-7644)
 * Remove shuffle and taketoken (CASSANDRA-7601)
 * Clean up Windows batch scripts (CASSANDRA-7619)
 * Fix native protocol drop user type notification (CASSANDRA-7571)
 * Give read access to system.schema_usertypes to all authenticated users
   (CASSANDRA-7578)
 * (cqlsh) Fix cqlsh display when zero rows are returned (CASSANDRA-7580)
 * Get java version correctly when JAVA_TOOL_OPTIONS is set (CASSANDRA-7572)
 * Fix NPE when dropping index from non-existent keyspace, AssertionError when
   dropping non-existent index with IF EXISTS (CASSANDRA-7590)
 * Fix sstablelevelresetter hang (CASSANDRA-7614)
 * (cqlsh) Fix deserialization of blobs (CASSANDRA-7603)
 * Use "keyspace updated" schema change message for UDT changes in v1 and
   v2 protocols (CASSANDRA-7617)
 * Fix tracing of range slices and secondary index lookups that are local
   to the coordinator (CASSANDRA-7599)
 * Set -Dcassandra.storagedir for all tool shell scripts (CASSANDRA-7587)
 * Don't swap max/min col names when mutating sstable metadata (CASSANDRA-7596)
 * (cqlsh) Correctly handle paged result sets (CASSANDRA-7625)
 * (cqlsh) Improve waiting for a trace to complete (CASSANDRA-7626)
 * Fix tracing of concurrent range slices and 2ary index queries (CASSANDRA-7626)
 * Fix scrub against collection type (CASSANDRA-7665)
Merged from 2.0:
 * Set gc_grace_seconds to seven days for system schema tables (CASSANDRA-7668)
 * SimpleSeedProvider no longer caches seeds forever (CASSANDRA-7663)
 * Always flush on truncate (CASSANDRA-7511)
 * Fix ReversedType(DateType) mapping to native protocol (CASSANDRA-7576)
 * Always merge ranges owned by a single node (CASSANDRA-6930)
 * Track max/min timestamps for range tombstones (CASSANDRA-7647)
 * Fix NPE when listing saved caches dir (CASSANDRA-7632)


2.1.0-rc4
 * Fix word count hadoop example (CASSANDRA-7200)
 * Updated memtable_cleanup_threshold and memtable_flush_writers defaults 
   (CASSANDRA-7551)
 * (Windows) fix startup when WMI memory query fails (CASSANDRA-7505)
 * Anti-compaction proceeds if any part of the repair failed (CASSANDRA-7521)
 * Add missing table name to DROP INDEX responses and notifications (CASSANDRA-7539)
 * Bump CQL version to 3.2.0 and update CQL documentation (CASSANDRA-7527)
 * Fix configuration error message when running nodetool ring (CASSANDRA-7508)
 * Support conditional updates, tuple type, and the v3 protocol in cqlsh (CASSANDRA-7509)
 * Handle queries on multiple secondary index types (CASSANDRA-7525)
 * Fix cqlsh authentication with v3 native protocol (CASSANDRA-7564)
 * Fix NPE when unknown prepared statement ID is used (CASSANDRA-7454)
Merged from 2.0:
 * (Windows) force range-based repair to non-sequential mode (CASSANDRA-7541)
 * Fix range merging when DES scores are zero (CASSANDRA-7535)
 * Warn when SSL certificates have expired (CASSANDRA-7528)
 * Fix error when doing reversed queries with static columns (CASSANDRA-7490)
Merged from 1.2:
 * Set correct stream ID on responses when non-Exception Throwables
   are thrown while handling native protocol messages (CASSANDRA-7470)


2.1.0-rc3
 * Consider expiry when reconciling otherwise equal cells (CASSANDRA-7403)
 * Introduce CQL support for stress tool (CASSANDRA-6146)
 * Fix ClassCastException processing expired messages (CASSANDRA-7496)
 * Fix prepared marker for collections inside UDT (CASSANDRA-7472)
 * Remove left-over populate_io_cache_on_flush and replicate_on_write
   uses (CASSANDRA-7493)
 * (Windows) handle spaces in path names (CASSANDRA-7451)
 * Ensure writes have completed after dropping a table, before recycling
   commit log segments (CASSANDRA-7437)
 * Remove left-over rows_per_partition_to_cache (CASSANDRA-7493)
 * Fix error when CONTAINS is used with a bind marker (CASSANDRA-7502)
 * Properly reject unknown UDT field (CASSANDRA-7484)
Merged from 2.0:
 * Fix CC#collectTimeOrderedData() tombstone optimisations (CASSANDRA-7394)
 * Support DISTINCT for static columns and fix behaviour when DISTINC is
   not use (CASSANDRA-7305).
 * Workaround JVM NPE on JMX bind failure (CASSANDRA-7254)
 * Fix race in FileCacheService RemovalListener (CASSANDRA-7278)
 * Fix inconsistent use of consistencyForCommit that allowed LOCAL_QUORUM
   operations to incorrect become full QUORUM (CASSANDRA-7345)
 * Properly handle unrecognized opcodes and flags (CASSANDRA-7440)
 * (Hadoop) close CqlRecordWriter clients when finished (CASSANDRA-7459)
 * Commit disk failure policy (CASSANDRA-7429)
 * Make sure high level sstables get compacted (CASSANDRA-7414)
 * Fix AssertionError when using empty clustering columns and static columns
   (CASSANDRA-7455)
 * Add option to disable STCS in L0 (CASSANDRA-6621)
 * Upgrade to snappy-java 1.0.5.2 (CASSANDRA-7476)


2.1.0-rc2
 * Fix heap size calculation for CompoundSparseCellName and 
   CompoundSparseCellName.WithCollection (CASSANDRA-7421)
 * Allow counter mutations in UNLOGGED batches (CASSANDRA-7351)
 * Modify reconcile logic to always pick a tombstone over a counter cell
   (CASSANDRA-7346)
 * Avoid incremental compaction on Windows (CASSANDRA-7365)
 * Fix exception when querying a composite-keyed table with a collection index
   (CASSANDRA-7372)
 * Use node's host id in place of counter ids (CASSANDRA-7366)
 * Fix error when doing reversed queries with static columns (CASSANDRA-7490)
 * Backport CASSANDRA-6747 (CASSANDRA-7560)
 * Track max/min timestamps for range tombstones (CASSANDRA-7647)
 * Fix NPE when listing saved caches dir (CASSANDRA-7632)
 * Fix sstableloader unable to connect encrypted node (CASSANDRA-7585)
Merged from 1.2:
 * Clone token map outside of hot gossip loops (CASSANDRA-7758)
 * Add stop method to EmbeddedCassandraService (CASSANDRA-7595)
 * Support connecting to ipv6 jmx with nodetool (CASSANDRA-7669)
 * Set gc_grace_seconds to seven days for system schema tables (CASSANDRA-7668)
 * SimpleSeedProvider no longer caches seeds forever (CASSANDRA-7663)
 * Set correct stream ID on responses when non-Exception Throwables
   are thrown while handling native protocol messages (CASSANDRA-7470)
 * Fix row size miscalculation in LazilyCompactedRow (CASSANDRA-7543)
 * Fix race in background compaction check (CASSANDRA-7745)
 * Don't clear out range tombstones during compaction (CASSANDRA-7808)


2.1.0-rc1
 * Revert flush directory (CASSANDRA-6357)
 * More efficient executor service for fast operations (CASSANDRA-4718)
 * Move less common tools into a new cassandra-tools package (CASSANDRA-7160)
 * Support more concurrent requests in native protocol (CASSANDRA-7231)
 * Add tab-completion to debian nodetool packaging (CASSANDRA-6421)
 * Change concurrent_compactors defaults (CASSANDRA-7139)
 * Add PowerShell Windows launch scripts (CASSANDRA-7001)
 * Make commitlog archive+restore more robust (CASSANDRA-6974)
 * Fix marking commitlogsegments clean (CASSANDRA-6959)
 * Add snapshot "manifest" describing files included (CASSANDRA-6326)
 * Parallel streaming for sstableloader (CASSANDRA-3668)
 * Fix bugs in supercolumns handling (CASSANDRA-7138)
 * Fix ClassClassException on composite dense tables (CASSANDRA-7112)
 * Cleanup and optimize collation and slice iterators (CASSANDRA-7107)
 * Upgrade NBHM lib (CASSANDRA-7128)
 * Optimize netty server (CASSANDRA-6861)
 * Fix repair hang when given CF does not exist (CASSANDRA-7189)
 * Allow c* to be shutdown in an embedded mode (CASSANDRA-5635)
 * Add server side batching to native transport (CASSANDRA-5663)
 * Make batchlog replay asynchronous (CASSANDRA-6134)
 * remove unused classes (CASSANDRA-7197)
 * Limit user types to the keyspace they are defined in (CASSANDRA-6643)
 * Add validate method to CollectionType (CASSANDRA-7208)
 * New serialization format for UDT values (CASSANDRA-7209, CASSANDRA-7261)
 * Fix nodetool netstats (CASSANDRA-7270)
 * Fix potential ClassCastException in HintedHandoffManager (CASSANDRA-7284)
 * Use prepared statements internally (CASSANDRA-6975)
 * Fix broken paging state with prepared statement (CASSANDRA-7120)
 * Fix IllegalArgumentException in CqlStorage (CASSANDRA-7287)
 * Allow nulls/non-existant fields in UDT (CASSANDRA-7206)
 * Add Thrift MultiSliceRequest (CASSANDRA-6757, CASSANDRA-7027)
 * Handle overlapping MultiSlices (CASSANDRA-7279)
 * Fix DataOutputTest on Windows (CASSANDRA-7265)
 * Embedded sets in user defined data-types are not updating (CASSANDRA-7267)
 * Add tuple type to CQL/native protocol (CASSANDRA-7248)
 * Fix CqlPagingRecordReader on tables with few rows (CASSANDRA-7322)
Merged from 2.0:
 * Copy compaction options to make sure they are reloaded (CASSANDRA-7290)
 * Add option to do more aggressive tombstone compactions (CASSANDRA-6563)
 * Don't try to compact already-compacting files in HHOM (CASSANDRA-7288)
 * Always reallocate buffers in HSHA (CASSANDRA-6285)
 * (Hadoop) support authentication in CqlRecordReader (CASSANDRA-7221)
 * (Hadoop) Close java driver Cluster in CQLRR.close (CASSANDRA-7228)
 * Warn when 'USING TIMESTAMP' is used on a CAS BATCH (CASSANDRA-7067)
 * return all cpu values from BackgroundActivityMonitor.readAndCompute (CASSANDRA-7183)
 * Correctly delete scheduled range xfers (CASSANDRA-7143)
 * return all cpu values from BackgroundActivityMonitor.readAndCompute (CASSANDRA-7183)  
 * reduce garbage creation in calculatePendingRanges (CASSANDRA-7191)
 * fix c* launch issues on Russian os's due to output of linux 'free' cmd (CASSANDRA-6162)
 * Fix disabling autocompaction (CASSANDRA-7187)
 * Fix potential NumberFormatException when deserializing IntegerType (CASSANDRA-7088)
 * cqlsh can't tab-complete disabling compaction (CASSANDRA-7185)
 * cqlsh: Accept and execute CQL statement(s) from command-line parameter (CASSANDRA-7172)
 * Fix IllegalStateException in CqlPagingRecordReader (CASSANDRA-7198)
 * Fix the InvertedIndex trigger example (CASSANDRA-7211)
 * Add --resolve-ip option to 'nodetool ring' (CASSANDRA-7210)
 * reduce garbage on codec flag deserialization (CASSANDRA-7244) 
 * Fix duplicated error messages on directory creation error at startup (CASSANDRA-5818)
 * Proper null handle for IF with map element access (CASSANDRA-7155)
 * Improve compaction visibility (CASSANDRA-7242)
 * Correctly delete scheduled range xfers (CASSANDRA-7143)
 * Make batchlog replica selection rack-aware (CASSANDRA-6551)
 * Fix CFMetaData#getColumnDefinitionFromColumnName() (CASSANDRA-7074)
 * Fix writetime/ttl functions for static columns (CASSANDRA-7081)
 * Suggest CTRL-C or semicolon after three blank lines in cqlsh (CASSANDRA-7142)
 * Fix 2ndary index queries with DESC clustering order (CASSANDRA-6950)
 * Invalid key cache entries on DROP (CASSANDRA-6525)
 * Fix flapping RecoveryManagerTest (CASSANDRA-7084)
 * Add missing iso8601 patterns for date strings (CASSANDRA-6973)
 * Support selecting multiple rows in a partition using IN (CASSANDRA-6875)
 * Add authentication support to shuffle (CASSANDRA-6484)
 * Swap local and global default read repair chances (CASSANDRA-7320)
 * Add conditional CREATE/DROP USER support (CASSANDRA-7264)
 * Cqlsh counts non-empty lines for "Blank lines" warning (CASSANDRA-7325)
Merged from 1.2:
 * Add Cloudstack snitch (CASSANDRA-7147)
 * Update system.peers correctly when relocating tokens (CASSANDRA-7126)
 * Add Google Compute Engine snitch (CASSANDRA-7132)
 * remove duplicate query for local tokens (CASSANDRA-7182)
 * exit CQLSH with error status code if script fails (CASSANDRA-6344)
 * Fix bug with some IN queries missig results (CASSANDRA-7105)
 * Fix availability validation for LOCAL_ONE CL (CASSANDRA-7319)
 * Hint streaming can cause decommission to fail (CASSANDRA-7219)


2.1.0-beta2
 * Increase default CL space to 8GB (CASSANDRA-7031)
 * Add range tombstones to read repair digests (CASSANDRA-6863)
 * Fix BTree.clear for large updates (CASSANDRA-6943)
 * Fail write instead of logging a warning when unable to append to CL
   (CASSANDRA-6764)
 * Eliminate possibility of CL segment appearing twice in active list 
   (CASSANDRA-6557)
 * Apply DONTNEED fadvise to commitlog segments (CASSANDRA-6759)
 * Switch CRC component to Adler and include it for compressed sstables 
   (CASSANDRA-4165)
 * Allow cassandra-stress to set compaction strategy options (CASSANDRA-6451)
 * Add broadcast_rpc_address option to cassandra.yaml (CASSANDRA-5899)
 * Auto reload GossipingPropertyFileSnitch config (CASSANDRA-5897)
 * Fix overflow of memtable_total_space_in_mb (CASSANDRA-6573)
 * Fix ABTC NPE and apply update function correctly (CASSANDRA-6692)
 * Allow nodetool to use a file or prompt for password (CASSANDRA-6660)
 * Fix AIOOBE when concurrently accessing ABSC (CASSANDRA-6742)
 * Fix assertion error in ALTER TYPE RENAME (CASSANDRA-6705)
 * Scrub should not always clear out repaired status (CASSANDRA-5351)
 * Improve handling of range tombstone for wide partitions (CASSANDRA-6446)
 * Fix ClassCastException for compact table with composites (CASSANDRA-6738)
 * Fix potentially repairing with wrong nodes (CASSANDRA-6808)
 * Change caching option syntax (CASSANDRA-6745)
 * Fix stress to do proper counter reads (CASSANDRA-6835)
 * Fix help message for stress counter_write (CASSANDRA-6824)
 * Fix stress smart Thrift client to pick servers correctly (CASSANDRA-6848)
 * Add logging levels (minimal, normal or verbose) to stress tool (CASSANDRA-6849)
 * Fix race condition in Batch CLE (CASSANDRA-6860)
 * Improve cleanup/scrub/upgradesstables failure handling (CASSANDRA-6774)
 * ByteBuffer write() methods for serializing sstables (CASSANDRA-6781)
 * Proper compare function for CollectionType (CASSANDRA-6783)
 * Update native server to Netty 4 (CASSANDRA-6236)
 * Fix off-by-one error in stress (CASSANDRA-6883)
 * Make OpOrder AutoCloseable (CASSANDRA-6901)
 * Remove sync repair JMX interface (CASSANDRA-6900)
 * Add multiple memory allocation options for memtables (CASSANDRA-6689, 6694)
 * Remove adjusted op rate from stress output (CASSANDRA-6921)
 * Add optimized CF.hasColumns() implementations (CASSANDRA-6941)
 * Serialize batchlog mutations with the version of the target node
   (CASSANDRA-6931)
 * Optimize CounterColumn#reconcile() (CASSANDRA-6953)
 * Properly remove 1.2 sstable support in 2.1 (CASSANDRA-6869)
 * Lock counter cells, not partitions (CASSANDRA-6880)
 * Track presence of legacy counter shards in sstables (CASSANDRA-6888)
 * Ensure safe resource cleanup when replacing sstables (CASSANDRA-6912)
 * Add failure handler to async callback (CASSANDRA-6747)
 * Fix AE when closing SSTable without releasing reference (CASSANDRA-7000)
 * Clean up IndexInfo on keyspace/table drops (CASSANDRA-6924)
 * Only snapshot relative SSTables when sequential repair (CASSANDRA-7024)
 * Require nodetool rebuild_index to specify index names (CASSANDRA-7038)
 * fix cassandra stress errors on reads with native protocol (CASSANDRA-7033)
 * Use OpOrder to guard sstable references for reads (CASSANDRA-6919)
 * Preemptive opening of compaction result (CASSANDRA-6916)
 * Multi-threaded scrub/cleanup/upgradesstables (CASSANDRA-5547)
 * Optimize cellname comparison (CASSANDRA-6934)
 * Native protocol v3 (CASSANDRA-6855)
 * Optimize Cell liveness checks and clean up Cell (CASSANDRA-7119)
 * Support consistent range movements (CASSANDRA-2434)
 * Display min timestamp in sstablemetadata viewer (CASSANDRA-6767)
Merged from 2.0:
 * Avoid race-prone second "scrub" of system keyspace (CASSANDRA-6797)
 * Pool CqlRecordWriter clients by inetaddress rather than Range
   (CASSANDRA-6665)
 * Fix compaction_history timestamps (CASSANDRA-6784)
 * Compare scores of full replica ordering in DES (CASSANDRA-6683)
 * fix CME in SessionInfo updateProgress affecting netstats (CASSANDRA-6577)
 * Allow repairing between specific replicas (CASSANDRA-6440)
 * Allow per-dc enabling of hints (CASSANDRA-6157)
 * Add compatibility for Hadoop 0.2.x (CASSANDRA-5201)
 * Fix EstimatedHistogram races (CASSANDRA-6682)
 * Failure detector correctly converts initial value to nanos (CASSANDRA-6658)
 * Add nodetool taketoken to relocate vnodes (CASSANDRA-4445)
 * Expose bulk loading progress over JMX (CASSANDRA-4757)
 * Correctly handle null with IF conditions and TTL (CASSANDRA-6623)
 * Account for range/row tombstones in tombstone drop
   time histogram (CASSANDRA-6522)
 * Stop CommitLogSegment.close() from calling sync() (CASSANDRA-6652)
 * Make commitlog failure handling configurable (CASSANDRA-6364)
 * Avoid overlaps in LCS (CASSANDRA-6688)
 * Improve support for paginating over composites (CASSANDRA-4851)
 * Fix count(*) queries in a mixed cluster (CASSANDRA-6707)
 * Improve repair tasks(snapshot, differencing) concurrency (CASSANDRA-6566)
 * Fix replaying pre-2.0 commit logs (CASSANDRA-6714)
 * Add static columns to CQL3 (CASSANDRA-6561)
 * Optimize single partition batch statements (CASSANDRA-6737)
 * Disallow post-query re-ordering when paging (CASSANDRA-6722)
 * Fix potential paging bug with deleted columns (CASSANDRA-6748)
 * Fix NPE on BulkLoader caused by losing StreamEvent (CASSANDRA-6636)
 * Fix truncating compression metadata (CASSANDRA-6791)
 * Add CMSClassUnloadingEnabled JVM option (CASSANDRA-6541)
 * Catch memtable flush exceptions during shutdown (CASSANDRA-6735)
 * Fix upgradesstables NPE for non-CF-based indexes (CASSANDRA-6645)
 * Fix UPDATE updating PRIMARY KEY columns implicitly (CASSANDRA-6782)
 * Fix IllegalArgumentException when updating from 1.2 with SuperColumns
   (CASSANDRA-6733)
 * FBUtilities.singleton() should use the CF comparator (CASSANDRA-6778)
 * Fix CQLSStableWriter.addRow(Map<String, Object>) (CASSANDRA-6526)
 * Fix HSHA server introducing corrupt data (CASSANDRA-6285)
 * Fix CAS conditions for COMPACT STORAGE tables (CASSANDRA-6813)
 * Starting threads in OutboundTcpConnectionPool constructor causes race conditions (CASSANDRA-7177)
 * Allow overriding cassandra-rackdc.properties file (CASSANDRA-7072)
 * Set JMX RMI port to 7199 (CASSANDRA-7087)
 * Use LOCAL_QUORUM for data reads at LOCAL_SERIAL (CASSANDRA-6939)
 * Log a warning for large batches (CASSANDRA-6487)
 * Put nodes in hibernate when join_ring is false (CASSANDRA-6961)
 * Avoid early loading of non-system keyspaces before compaction-leftovers 
   cleanup at startup (CASSANDRA-6913)
 * Restrict Windows to parallel repairs (CASSANDRA-6907)
 * (Hadoop) Allow manually specifying start/end tokens in CFIF (CASSANDRA-6436)
 * Fix NPE in MeteredFlusher (CASSANDRA-6820)
 * Fix race processing range scan responses (CASSANDRA-6820)
 * Allow deleting snapshots from dropped keyspaces (CASSANDRA-6821)
 * Add uuid() function (CASSANDRA-6473)
 * Omit tombstones from schema digests (CASSANDRA-6862)
 * Include correct consistencyLevel in LWT timeout (CASSANDRA-6884)
 * Lower chances for losing new SSTables during nodetool refresh and
   ColumnFamilyStore.loadNewSSTables (CASSANDRA-6514)
 * Add support for DELETE ... IF EXISTS to CQL3 (CASSANDRA-5708)
 * Update hadoop_cql3_word_count example (CASSANDRA-6793)
 * Fix handling of RejectedExecution in sync Thrift server (CASSANDRA-6788)
 * Log more information when exceeding tombstone_warn_threshold (CASSANDRA-6865)
 * Fix truncate to not abort due to unreachable fat clients (CASSANDRA-6864)
 * Fix schema concurrency exceptions (CASSANDRA-6841)
 * Fix leaking validator FH in StreamWriter (CASSANDRA-6832)
 * Fix saving triggers to schema (CASSANDRA-6789)
 * Fix trigger mutations when base mutation list is immutable (CASSANDRA-6790)
 * Fix accounting in FileCacheService to allow re-using RAR (CASSANDRA-6838)
 * Fix static counter columns (CASSANDRA-6827)
 * Restore expiring->deleted (cell) compaction optimization (CASSANDRA-6844)
 * Fix CompactionManager.needsCleanup (CASSANDRA-6845)
 * Correctly compare BooleanType values other than 0 and 1 (CASSANDRA-6779)
 * Read message id as string from earlier versions (CASSANDRA-6840)
 * Properly use the Paxos consistency for (non-protocol) batch (CASSANDRA-6837)
 * Add paranoid disk failure option (CASSANDRA-6646)
 * Improve PerRowSecondaryIndex performance (CASSANDRA-6876)
 * Extend triggers to support CAS updates (CASSANDRA-6882)
 * Static columns with IF NOT EXISTS don't always work as expected (CASSANDRA-6873)
 * Fix paging with SELECT DISTINCT (CASSANDRA-6857)
 * Fix UnsupportedOperationException on CAS timeout (CASSANDRA-6923)
 * Improve MeteredFlusher handling of MF-unaffected column families
   (CASSANDRA-6867)
 * Add CqlRecordReader using native pagination (CASSANDRA-6311)
 * Add QueryHandler interface (CASSANDRA-6659)
 * Track liveRatio per-memtable, not per-CF (CASSANDRA-6945)
 * Make sure upgradesstables keeps sstable level (CASSANDRA-6958)
 * Fix LIMIT with static columns (CASSANDRA-6956)
 * Fix clash with CQL column name in thrift validation (CASSANDRA-6892)
 * Fix error with super columns in mixed 1.2-2.0 clusters (CASSANDRA-6966)
 * Fix bad skip of sstables on slice query with composite start/finish (CASSANDRA-6825)
 * Fix unintended update with conditional statement (CASSANDRA-6893)
 * Fix map element access in IF (CASSANDRA-6914)
 * Avoid costly range calculations for range queries on system keyspaces
   (CASSANDRA-6906)
 * Fix SSTable not released if stream session fails (CASSANDRA-6818)
 * Avoid build failure due to ANTLR timeout (CASSANDRA-6991)
 * Queries on compact tables can return more rows that requested (CASSANDRA-7052)
 * USING TIMESTAMP for batches does not work (CASSANDRA-7053)
 * Fix performance regression from CASSANDRA-5614 (CASSANDRA-6949)
 * Ensure that batchlog and hint timeouts do not produce hints (CASSANDRA-7058)
 * Merge groupable mutations in TriggerExecutor#execute() (CASSANDRA-7047)
 * Plug holes in resource release when wiring up StreamSession (CASSANDRA-7073)
 * Re-add parameter columns to tracing session (CASSANDRA-6942)
 * Preserves CQL metadata when updating table from thrift (CASSANDRA-6831)
Merged from 1.2:
 * Fix nodetool display with vnodes (CASSANDRA-7082)
 * Add UNLOGGED, COUNTER options to BATCH documentation (CASSANDRA-6816)
 * add extra SSL cipher suites (CASSANDRA-6613)
 * fix nodetool getsstables for blob PK (CASSANDRA-6803)
 * Fix BatchlogManager#deleteBatch() use of millisecond timestamps
   (CASSANDRA-6822)
 * Continue assassinating even if the endpoint vanishes (CASSANDRA-6787)
 * Schedule schema pulls on change (CASSANDRA-6971)
 * Non-droppable verbs shouldn't be dropped from OTC (CASSANDRA-6980)
 * Shutdown batchlog executor in SS#drain() (CASSANDRA-7025)
 * Fix batchlog to account for CF truncation records (CASSANDRA-6999)
 * Fix CQLSH parsing of functions and BLOB literals (CASSANDRA-7018)
 * Properly load trustore in the native protocol (CASSANDRA-6847)
 * Always clean up references in SerializingCache (CASSANDRA-6994)
 * Don't shut MessagingService down when replacing a node (CASSANDRA-6476)
 * fix npe when doing -Dcassandra.fd_initial_value_ms (CASSANDRA-6751)


2.1.0-beta1
 * Add flush directory distinct from compaction directories (CASSANDRA-6357)
 * Require JNA by default (CASSANDRA-6575)
 * add listsnapshots command to nodetool (CASSANDRA-5742)
 * Introduce AtomicBTreeColumns (CASSANDRA-6271, 6692)
 * Multithreaded commitlog (CASSANDRA-3578)
 * allocate fixed index summary memory pool and resample cold index summaries 
   to use less memory (CASSANDRA-5519)
 * Removed multithreaded compaction (CASSANDRA-6142)
 * Parallelize fetching rows for low-cardinality indexes (CASSANDRA-1337)
 * change logging from log4j to logback (CASSANDRA-5883)
 * switch to LZ4 compression for internode communication (CASSANDRA-5887)
 * Stop using Thrift-generated Index* classes internally (CASSANDRA-5971)
 * Remove 1.2 network compatibility code (CASSANDRA-5960)
 * Remove leveled json manifest migration code (CASSANDRA-5996)
 * Remove CFDefinition (CASSANDRA-6253)
 * Use AtomicIntegerFieldUpdater in RefCountedMemory (CASSANDRA-6278)
 * User-defined types for CQL3 (CASSANDRA-5590)
 * Use of o.a.c.metrics in nodetool (CASSANDRA-5871, 6406)
 * Batch read from OTC's queue and cleanup (CASSANDRA-1632)
 * Secondary index support for collections (CASSANDRA-4511, 6383)
 * SSTable metadata(Stats.db) format change (CASSANDRA-6356)
 * Push composites support in the storage engine
   (CASSANDRA-5417, CASSANDRA-6520)
 * Add snapshot space used to cfstats (CASSANDRA-6231)
 * Add cardinality estimator for key count estimation (CASSANDRA-5906)
 * CF id is changed to be non-deterministic. Data dir/key cache are created
   uniquely for CF id (CASSANDRA-5202)
 * New counters implementation (CASSANDRA-6504)
 * Replace UnsortedColumns, EmptyColumns, TreeMapBackedSortedColumns with new
   ArrayBackedSortedColumns (CASSANDRA-6630, CASSANDRA-6662, CASSANDRA-6690)
 * Add option to use row cache with a given amount of rows (CASSANDRA-5357)
 * Avoid repairing already repaired data (CASSANDRA-5351)
 * Reject counter updates with USING TTL/TIMESTAMP (CASSANDRA-6649)
 * Replace index_interval with min/max_index_interval (CASSANDRA-6379)
 * Lift limitation that order by columns must be selected for IN queries (CASSANDRA-4911)


2.0.5
 * Reduce garbage generated by bloom filter lookups (CASSANDRA-6609)
 * Add ks.cf names to tombstone logging (CASSANDRA-6597)
 * Use LOCAL_QUORUM for LWT operations at LOCAL_SERIAL (CASSANDRA-6495)
 * Wait for gossip to settle before accepting client connections (CASSANDRA-4288)
 * Delete unfinished compaction incrementally (CASSANDRA-6086)
 * Allow specifying custom secondary index options in CQL3 (CASSANDRA-6480)
 * Improve replica pinning for cache efficiency in DES (CASSANDRA-6485)
 * Fix LOCAL_SERIAL from thrift (CASSANDRA-6584)
 * Don't special case received counts in CAS timeout exceptions (CASSANDRA-6595)
 * Add support for 2.1 global counter shards (CASSANDRA-6505)
 * Fix NPE when streaming connection is not yet established (CASSANDRA-6210)
 * Avoid rare duplicate read repair triggering (CASSANDRA-6606)
 * Fix paging discardFirst (CASSANDRA-6555)
 * Fix ArrayIndexOutOfBoundsException in 2ndary index query (CASSANDRA-6470)
 * Release sstables upon rebuilding 2i (CASSANDRA-6635)
 * Add AbstractCompactionStrategy.startup() method (CASSANDRA-6637)
 * SSTableScanner may skip rows during cleanup (CASSANDRA-6638)
 * sstables from stalled repair sessions can resurrect deleted data (CASSANDRA-6503)
 * Switch stress to use ITransportFactory (CASSANDRA-6641)
 * Fix IllegalArgumentException during prepare (CASSANDRA-6592)
 * Fix possible loss of 2ndary index entries during compaction (CASSANDRA-6517)
 * Fix direct Memory on architectures that do not support unaligned long access
   (CASSANDRA-6628)
 * Let scrub optionally skip broken counter partitions (CASSANDRA-5930)
Merged from 1.2:
 * fsync compression metadata (CASSANDRA-6531)
 * Validate CF existence on execution for prepared statement (CASSANDRA-6535)
 * Add ability to throttle batchlog replay (CASSANDRA-6550)
 * Fix executing LOCAL_QUORUM with SimpleStrategy (CASSANDRA-6545)
 * Avoid StackOverflow when using large IN queries (CASSANDRA-6567)
 * Nodetool upgradesstables includes secondary indexes (CASSANDRA-6598)
 * Paginate batchlog replay (CASSANDRA-6569)
 * skip blocking on streaming during drain (CASSANDRA-6603)
 * Improve error message when schema doesn't match loaded sstable (CASSANDRA-6262)
 * Add properties to adjust FD initial value and max interval (CASSANDRA-4375)
 * Fix preparing with batch and delete from collection (CASSANDRA-6607)
 * Fix ABSC reverse iterator's remove() method (CASSANDRA-6629)
 * Handle host ID conflicts properly (CASSANDRA-6615)
 * Move handling of migration event source to solve bootstrap race. (CASSANDRA-6648)
 * Make sure compaction throughput value doesn't overflow with int math (CASSANDRA-6647)


2.0.4
 * Allow removing snapshots of no-longer-existing CFs (CASSANDRA-6418)
 * add StorageService.stopDaemon() (CASSANDRA-4268)
 * add IRE for invalid CF supplied to get_count (CASSANDRA-5701)
 * add client encryption support to sstableloader (CASSANDRA-6378)
 * Fix accept() loop for SSL sockets post-shutdown (CASSANDRA-6468)
 * Fix size-tiered compaction in LCS L0 (CASSANDRA-6496)
 * Fix assertion failure in filterColdSSTables (CASSANDRA-6483)
 * Fix row tombstones in larger-than-memory compactions (CASSANDRA-6008)
 * Fix cleanup ClassCastException (CASSANDRA-6462)
 * Reduce gossip memory use by interning VersionedValue strings (CASSANDRA-6410)
 * Allow specifying datacenters to participate in a repair (CASSANDRA-6218)
 * Fix divide-by-zero in PCI (CASSANDRA-6403)
 * Fix setting last compacted key in the wrong level for LCS (CASSANDRA-6284)
 * Add millisecond precision formats to the timestamp parser (CASSANDRA-6395)
 * Expose a total memtable size metric for a CF (CASSANDRA-6391)
 * cqlsh: handle symlinks properly (CASSANDRA-6425)
 * Fix potential infinite loop when paging query with IN (CASSANDRA-6464)
 * Fix assertion error in AbstractQueryPager.discardFirst (CASSANDRA-6447)
 * Fix streaming older SSTable yields unnecessary tombstones (CASSANDRA-6527)
Merged from 1.2:
 * Improved error message on bad properties in DDL queries (CASSANDRA-6453)
 * Randomize batchlog candidates selection (CASSANDRA-6481)
 * Fix thundering herd on endpoint cache invalidation (CASSANDRA-6345, 6485)
 * Improve batchlog write performance with vnodes (CASSANDRA-6488)
 * cqlsh: quote single quotes in strings inside collections (CASSANDRA-6172)
 * Improve gossip performance for typical messages (CASSANDRA-6409)
 * Throw IRE if a prepared statement has more markers than supported 
   (CASSANDRA-5598)
 * Expose Thread metrics for the native protocol server (CASSANDRA-6234)
 * Change snapshot response message verb to INTERNAL to avoid dropping it 
   (CASSANDRA-6415)
 * Warn when collection read has > 65K elements (CASSANDRA-5428)
 * Fix cache persistence when both row and key cache are enabled 
   (CASSANDRA-6413)
 * (Hadoop) add describe_local_ring (CASSANDRA-6268)
 * Fix handling of concurrent directory creation failure (CASSANDRA-6459)
 * Allow executing CREATE statements multiple times (CASSANDRA-6471)
 * Don't send confusing info with timeouts (CASSANDRA-6491)
 * Don't resubmit counter mutation runnables internally (CASSANDRA-6427)
 * Don't drop local mutations without a hint (CASSANDRA-6510)
 * Don't allow null max_hint_window_in_ms (CASSANDRA-6419)
 * Validate SliceRange start and finish lengths (CASSANDRA-6521)


2.0.3
 * Fix FD leak on slice read path (CASSANDRA-6275)
 * Cancel read meter task when closing SSTR (CASSANDRA-6358)
 * free off-heap IndexSummary during bulk (CASSANDRA-6359)
 * Recover from IOException in accept() thread (CASSANDRA-6349)
 * Improve Gossip tolerance of abnormally slow tasks (CASSANDRA-6338)
 * Fix trying to hint timed out counter writes (CASSANDRA-6322)
 * Allow restoring specific columnfamilies from archived CL (CASSANDRA-4809)
 * Avoid flushing compaction_history after each operation (CASSANDRA-6287)
 * Fix repair assertion error when tombstones expire (CASSANDRA-6277)
 * Skip loading corrupt key cache (CASSANDRA-6260)
 * Fixes for compacting larger-than-memory rows (CASSANDRA-6274)
 * Compact hottest sstables first and optionally omit coldest from
   compaction entirely (CASSANDRA-6109)
 * Fix modifying column_metadata from thrift (CASSANDRA-6182)
 * cqlsh: fix LIST USERS output (CASSANDRA-6242)
 * Add IRequestSink interface (CASSANDRA-6248)
 * Update memtable size while flushing (CASSANDRA-6249)
 * Provide hooks around CQL2/CQL3 statement execution (CASSANDRA-6252)
 * Require Permission.SELECT for CAS updates (CASSANDRA-6247)
 * New CQL-aware SSTableWriter (CASSANDRA-5894)
 * Reject CAS operation when the protocol v1 is used (CASSANDRA-6270)
 * Correctly throw error when frame too large (CASSANDRA-5981)
 * Fix serialization bug in PagedRange with 2ndary indexes (CASSANDRA-6299)
 * Fix CQL3 table validation in Thrift (CASSANDRA-6140)
 * Fix bug missing results with IN clauses (CASSANDRA-6327)
 * Fix paging with reversed slices (CASSANDRA-6343)
 * Set minTimestamp correctly to be able to drop expired sstables (CASSANDRA-6337)
 * Support NaN and Infinity as float literals (CASSANDRA-6003)
 * Remove RF from nodetool ring output (CASSANDRA-6289)
 * Fix attempting to flush empty rows (CASSANDRA-6374)
 * Fix potential out of bounds exception when paging (CASSANDRA-6333)
Merged from 1.2:
 * Optimize FD phi calculation (CASSANDRA-6386)
 * Improve initial FD phi estimate when starting up (CASSANDRA-6385)
 * Don't list CQL3 table in CLI describe even if named explicitely 
   (CASSANDRA-5750)
 * Invalidate row cache when dropping CF (CASSANDRA-6351)
 * add non-jamm path for cached statements (CASSANDRA-6293)
 * add windows bat files for shell commands (CASSANDRA-6145)
 * Require logging in for Thrift CQL2/3 statement preparation (CASSANDRA-6254)
 * restrict max_num_tokens to 1536 (CASSANDRA-6267)
 * Nodetool gets default JMX port from cassandra-env.sh (CASSANDRA-6273)
 * make calculatePendingRanges asynchronous (CASSANDRA-6244)
 * Remove blocking flushes in gossip thread (CASSANDRA-6297)
 * Fix potential socket leak in connectionpool creation (CASSANDRA-6308)
 * Allow LOCAL_ONE/LOCAL_QUORUM to work with SimpleStrategy (CASSANDRA-6238)
 * cqlsh: handle 'null' as session duration (CASSANDRA-6317)
 * Fix json2sstable handling of range tombstones (CASSANDRA-6316)
 * Fix missing one row in reverse query (CASSANDRA-6330)
 * Fix reading expired row value from row cache (CASSANDRA-6325)
 * Fix AssertionError when doing set element deletion (CASSANDRA-6341)
 * Make CL code for the native protocol match the one in C* 2.0
   (CASSANDRA-6347)
 * Disallow altering CQL3 table from thrift (CASSANDRA-6370)
 * Fix size computation of prepared statement (CASSANDRA-6369)


2.0.2
 * Update FailureDetector to use nanontime (CASSANDRA-4925)
 * Fix FileCacheService regressions (CASSANDRA-6149)
 * Never return WriteTimeout for CL.ANY (CASSANDRA-6132)
 * Fix race conditions in bulk loader (CASSANDRA-6129)
 * Add configurable metrics reporting (CASSANDRA-4430)
 * drop queries exceeding a configurable number of tombstones (CASSANDRA-6117)
 * Track and persist sstable read activity (CASSANDRA-5515)
 * Fixes for speculative retry (CASSANDRA-5932, CASSANDRA-6194)
 * Improve memory usage of metadata min/max column names (CASSANDRA-6077)
 * Fix thrift validation refusing row markers on CQL3 tables (CASSANDRA-6081)
 * Fix insertion of collections with CAS (CASSANDRA-6069)
 * Correctly send metadata on SELECT COUNT (CASSANDRA-6080)
 * Track clients' remote addresses in ClientState (CASSANDRA-6070)
 * Create snapshot dir if it does not exist when migrating
   leveled manifest (CASSANDRA-6093)
 * make sequential nodetool repair the default (CASSANDRA-5950)
 * Add more hooks for compaction strategy implementations (CASSANDRA-6111)
 * Fix potential NPE on composite 2ndary indexes (CASSANDRA-6098)
 * Delete can potentially be skipped in batch (CASSANDRA-6115)
 * Allow alter keyspace on system_traces (CASSANDRA-6016)
 * Disallow empty column names in cql (CASSANDRA-6136)
 * Use Java7 file-handling APIs and fix file moving on Windows (CASSANDRA-5383)
 * Save compaction history to system keyspace (CASSANDRA-5078)
 * Fix NPE if StorageService.getOperationMode() is executed before full startup (CASSANDRA-6166)
 * CQL3: support pre-epoch longs for TimestampType (CASSANDRA-6212)
 * Add reloadtriggers command to nodetool (CASSANDRA-4949)
 * cqlsh: ignore empty 'value alias' in DESCRIBE (CASSANDRA-6139)
 * Fix sstable loader (CASSANDRA-6205)
 * Reject bootstrapping if the node already exists in gossip (CASSANDRA-5571)
 * Fix NPE while loading paxos state (CASSANDRA-6211)
 * cqlsh: add SHOW SESSION <tracing-session> command (CASSANDRA-6228)
Merged from 1.2:
 * (Hadoop) Require CFRR batchSize to be at least 2 (CASSANDRA-6114)
 * Add a warning for small LCS sstable size (CASSANDRA-6191)
 * Add ability to list specific KS/CF combinations in nodetool cfstats (CASSANDRA-4191)
 * Mark CF clean if a mutation raced the drop and got it marked dirty (CASSANDRA-5946)
 * Add a LOCAL_ONE consistency level (CASSANDRA-6202)
 * Limit CQL prepared statement cache by size instead of count (CASSANDRA-6107)
 * Tracing should log write failure rather than raw exceptions (CASSANDRA-6133)
 * lock access to TM.endpointToHostIdMap (CASSANDRA-6103)
 * Allow estimated memtable size to exceed slab allocator size (CASSANDRA-6078)
 * Start MeteredFlusher earlier to prevent OOM during CL replay (CASSANDRA-6087)
 * Avoid sending Truncate command to fat clients (CASSANDRA-6088)
 * Allow where clause conditions to be in parenthesis (CASSANDRA-6037)
 * Do not open non-ssl storage port if encryption option is all (CASSANDRA-3916)
 * Move batchlog replay to its own executor (CASSANDRA-6079)
 * Add tombstone debug threshold and histogram (CASSANDRA-6042, 6057)
 * Enable tcp keepalive on incoming connections (CASSANDRA-4053)
 * Fix fat client schema pull NPE (CASSANDRA-6089)
 * Fix memtable flushing for indexed tables (CASSANDRA-6112)
 * Fix skipping columns with multiple slices (CASSANDRA-6119)
 * Expose connected thrift + native client counts (CASSANDRA-5084)
 * Optimize auth setup (CASSANDRA-6122)
 * Trace index selection (CASSANDRA-6001)
 * Update sstablesPerReadHistogram to use biased sampling (CASSANDRA-6164)
 * Log UnknownColumnfamilyException when closing socket (CASSANDRA-5725)
 * Properly error out on CREATE INDEX for counters table (CASSANDRA-6160)
 * Handle JMX notification failure for repair (CASSANDRA-6097)
 * (Hadoop) Fetch no more than 128 splits in parallel (CASSANDRA-6169)
 * stress: add username/password authentication support (CASSANDRA-6068)
 * Fix indexed queries with row cache enabled on parent table (CASSANDRA-5732)
 * Fix compaction race during columnfamily drop (CASSANDRA-5957)
 * Fix validation of empty column names for compact tables (CASSANDRA-6152)
 * Skip replaying mutations that pass CRC but fail to deserialize (CASSANDRA-6183)
 * Rework token replacement to use replace_address (CASSANDRA-5916)
 * Fix altering column types (CASSANDRA-6185)
 * cqlsh: fix CREATE/ALTER WITH completion (CASSANDRA-6196)
 * add windows bat files for shell commands (CASSANDRA-6145)
 * Fix potential stack overflow during range tombstones insertion (CASSANDRA-6181)
 * (Hadoop) Make LOCAL_ONE the default consistency level (CASSANDRA-6214)


2.0.1
 * Fix bug that could allow reading deleted data temporarily (CASSANDRA-6025)
 * Improve memory use defaults (CASSANDRA-6059)
 * Make ThriftServer more easlly extensible (CASSANDRA-6058)
 * Remove Hadoop dependency from ITransportFactory (CASSANDRA-6062)
 * add file_cache_size_in_mb setting (CASSANDRA-5661)
 * Improve error message when yaml contains invalid properties (CASSANDRA-5958)
 * Improve leveled compaction's ability to find non-overlapping L0 compactions
   to work on concurrently (CASSANDRA-5921)
 * Notify indexer of columns shadowed by range tombstones (CASSANDRA-5614)
 * Log Merkle tree stats (CASSANDRA-2698)
 * Switch from crc32 to adler32 for compressed sstable checksums (CASSANDRA-5862)
 * Improve offheap memcpy performance (CASSANDRA-5884)
 * Use a range aware scanner for cleanup (CASSANDRA-2524)
 * Cleanup doesn't need to inspect sstables that contain only local data
   (CASSANDRA-5722)
 * Add ability for CQL3 to list partition keys (CASSANDRA-4536)
 * Improve native protocol serialization (CASSANDRA-5664)
 * Upgrade Thrift to 0.9.1 (CASSANDRA-5923)
 * Require superuser status for adding triggers (CASSANDRA-5963)
 * Make standalone scrubber handle old and new style leveled manifest
   (CASSANDRA-6005)
 * Fix paxos bugs (CASSANDRA-6012, 6013, 6023)
 * Fix paged ranges with multiple replicas (CASSANDRA-6004)
 * Fix potential AssertionError during tracing (CASSANDRA-6041)
 * Fix NPE in sstablesplit (CASSANDRA-6027)
 * Migrate pre-2.0 key/value/column aliases to system.schema_columns
   (CASSANDRA-6009)
 * Paging filter empty rows too agressively (CASSANDRA-6040)
 * Support variadic parameters for IN clauses (CASSANDRA-4210)
 * cqlsh: return the result of CAS writes (CASSANDRA-5796)
 * Fix validation of IN clauses with 2ndary indexes (CASSANDRA-6050)
 * Support named bind variables in CQL (CASSANDRA-6033)
Merged from 1.2:
 * Allow cache-keys-to-save to be set at runtime (CASSANDRA-5980)
 * Avoid second-guessing out-of-space state (CASSANDRA-5605)
 * Tuning knobs for dealing with large blobs and many CFs (CASSANDRA-5982)
 * (Hadoop) Fix CQLRW for thrift tables (CASSANDRA-6002)
 * Fix possible divide-by-zero in HHOM (CASSANDRA-5990)
 * Allow local batchlog writes for CL.ANY (CASSANDRA-5967)
 * Upgrade metrics-core to version 2.2.0 (CASSANDRA-5947)
 * Fix CqlRecordWriter with composite keys (CASSANDRA-5949)
 * Add snitch, schema version, cluster, partitioner to JMX (CASSANDRA-5881)
 * Allow disabling SlabAllocator (CASSANDRA-5935)
 * Make user-defined compaction JMX blocking (CASSANDRA-4952)
 * Fix streaming does not transfer wrapped range (CASSANDRA-5948)
 * Fix loading index summary containing empty key (CASSANDRA-5965)
 * Correctly handle limits in CompositesSearcher (CASSANDRA-5975)
 * Pig: handle CQL collections (CASSANDRA-5867)
 * Pass the updated cf to the PRSI index() method (CASSANDRA-5999)
 * Allow empty CQL3 batches (as no-op) (CASSANDRA-5994)
 * Support null in CQL3 functions (CASSANDRA-5910)
 * Replace the deprecated MapMaker with CacheLoader (CASSANDRA-6007)
 * Add SSTableDeletingNotification to DataTracker (CASSANDRA-6010)
 * Fix snapshots in use get deleted during snapshot repair (CASSANDRA-6011)
 * Move hints and exception count to o.a.c.metrics (CASSANDRA-6017)
 * Fix memory leak in snapshot repair (CASSANDRA-6047)
 * Fix sstable2sjon for CQL3 tables (CASSANDRA-5852)


2.0.0
 * Fix thrift validation when inserting into CQL3 tables (CASSANDRA-5138)
 * Fix periodic memtable flushing behavior with clean memtables (CASSANDRA-5931)
 * Fix dateOf() function for pre-2.0 timestamp columns (CASSANDRA-5928)
 * Fix SSTable unintentionally loads BF when opened for batch (CASSANDRA-5938)
 * Add stream session progress to JMX (CASSANDRA-4757)
 * Fix NPE during CAS operation (CASSANDRA-5925)
Merged from 1.2:
 * Fix getBloomFilterDiskSpaceUsed for AlwaysPresentFilter (CASSANDRA-5900)
 * Don't announce schema version until we've loaded the changes locally
   (CASSANDRA-5904)
 * Fix to support off heap bloom filters size greater than 2 GB (CASSANDRA-5903)
 * Properly handle parsing huge map and set literals (CASSANDRA-5893)


2.0.0-rc2
 * enable vnodes by default (CASSANDRA-5869)
 * fix CAS contention timeout (CASSANDRA-5830)
 * fix HsHa to respect max frame size (CASSANDRA-4573)
 * Fix (some) 2i on composite components omissions (CASSANDRA-5851)
 * cqlsh: add DESCRIBE FULL SCHEMA variant (CASSANDRA-5880)
Merged from 1.2:
 * Correctly validate sparse composite cells in scrub (CASSANDRA-5855)
 * Add KeyCacheHitRate metric to CF metrics (CASSANDRA-5868)
 * cqlsh: add support for multiline comments (CASSANDRA-5798)
 * Handle CQL3 SELECT duplicate IN restrictions on clustering columns
   (CASSANDRA-5856)


2.0.0-rc1
 * improve DecimalSerializer performance (CASSANDRA-5837)
 * fix potential spurious wakeup in AsyncOneResponse (CASSANDRA-5690)
 * fix schema-related trigger issues (CASSANDRA-5774)
 * Better validation when accessing CQL3 table from thrift (CASSANDRA-5138)
 * Fix assertion error during repair (CASSANDRA-5801)
 * Fix range tombstone bug (CASSANDRA-5805)
 * DC-local CAS (CASSANDRA-5797)
 * Add a native_protocol_version column to the system.local table (CASSANRDA-5819)
 * Use index_interval from cassandra.yaml when upgraded (CASSANDRA-5822)
 * Fix buffer underflow on socket close (CASSANDRA-5792)
Merged from 1.2:
 * Fix reading DeletionTime from 1.1-format sstables (CASSANDRA-5814)
 * cqlsh: add collections support to COPY (CASSANDRA-5698)
 * retry important messages for any IOException (CASSANDRA-5804)
 * Allow empty IN relations in SELECT/UPDATE/DELETE statements (CASSANDRA-5626)
 * cqlsh: fix crashing on Windows due to libedit detection (CASSANDRA-5812)
 * fix bulk-loading compressed sstables (CASSANDRA-5820)
 * (Hadoop) fix quoting in CqlPagingRecordReader and CqlRecordWriter 
   (CASSANDRA-5824)
 * update default LCS sstable size to 160MB (CASSANDRA-5727)
 * Allow compacting 2Is via nodetool (CASSANDRA-5670)
 * Hex-encode non-String keys in OPP (CASSANDRA-5793)
 * nodetool history logging (CASSANDRA-5823)
 * (Hadoop) fix support for Thrift tables in CqlPagingRecordReader 
   (CASSANDRA-5752)
 * add "all time blocked" to StatusLogger output (CASSANDRA-5825)
 * Future-proof inter-major-version schema migrations (CASSANDRA-5845)
 * (Hadoop) add CqlPagingRecordReader support for ReversedType in Thrift table
   (CASSANDRA-5718)
 * Add -no-snapshot option to scrub (CASSANDRA-5891)
 * Fix to support off heap bloom filters size greater than 2 GB (CASSANDRA-5903)
 * Properly handle parsing huge map and set literals (CASSANDRA-5893)
 * Fix LCS L0 compaction may overlap in L1 (CASSANDRA-5907)
 * New sstablesplit tool to split large sstables offline (CASSANDRA-4766)
 * Fix potential deadlock in native protocol server (CASSANDRA-5926)
 * Disallow incompatible type change in CQL3 (CASSANDRA-5882)
Merged from 1.1:
 * Correctly validate sparse composite cells in scrub (CASSANDRA-5855)


2.0.0-beta2
 * Replace countPendingHints with Hints Created metric (CASSANDRA-5746)
 * Allow nodetool with no args, and with help to run without a server (CASSANDRA-5734)
 * Cleanup AbstractType/TypeSerializer classes (CASSANDRA-5744)
 * Remove unimplemented cli option schema-mwt (CASSANDRA-5754)
 * Support range tombstones in thrift (CASSANDRA-5435)
 * Normalize table-manipulating CQL3 statements' class names (CASSANDRA-5759)
 * cqlsh: add missing table options to DESCRIBE output (CASSANDRA-5749)
 * Fix assertion error during repair (CASSANDRA-5757)
 * Fix bulkloader (CASSANDRA-5542)
 * Add LZ4 compression to the native protocol (CASSANDRA-5765)
 * Fix bugs in the native protocol v2 (CASSANDRA-5770)
 * CAS on 'primary key only' table (CASSANDRA-5715)
 * Support streaming SSTables of old versions (CASSANDRA-5772)
 * Always respect protocol version in native protocol (CASSANDRA-5778)
 * Fix ConcurrentModificationException during streaming (CASSANDRA-5782)
 * Update deletion timestamp in Commit#updatesWithPaxosTime (CASSANDRA-5787)
 * Thrift cas() method crashes if input columns are not sorted (CASSANDRA-5786)
 * Order columns names correctly when querying for CAS (CASSANDRA-5788)
 * Fix streaming retry (CASSANDRA-5775)
Merged from 1.2:
 * if no seeds can be a reached a node won't start in a ring by itself (CASSANDRA-5768)
 * add cassandra.unsafesystem property (CASSANDRA-5704)
 * (Hadoop) quote identifiers in CqlPagingRecordReader (CASSANDRA-5763)
 * Add replace_node functionality for vnodes (CASSANDRA-5337)
 * Add timeout events to query traces (CASSANDRA-5520)
 * Fix serialization of the LEFT gossip value (CASSANDRA-5696)
 * Pig: support for cql3 tables (CASSANDRA-5234)
 * Fix skipping range tombstones with reverse queries (CASSANDRA-5712)
 * Expire entries out of ThriftSessionManager (CASSANDRA-5719)
 * Don't keep ancestor information in memory (CASSANDRA-5342)
 * Expose native protocol server status in nodetool info (CASSANDRA-5735)
 * Fix pathetic performance of range tombstones (CASSANDRA-5677)
 * Fix querying with an empty (impossible) range (CASSANDRA-5573)
 * cqlsh: handle CUSTOM 2i in DESCRIBE output (CASSANDRA-5760)
 * Fix minor bug in Range.intersects(Bound) (CASSANDRA-5771)
 * cqlsh: handle disabled compression in DESCRIBE output (CASSANDRA-5766)
 * Ensure all UP events are notified on the native protocol (CASSANDRA-5769)
 * Fix formatting of sstable2json with multiple -k arguments (CASSANDRA-5781)
 * Don't rely on row marker for queries in general to hide lost markers
   after TTL expires (CASSANDRA-5762)
 * Sort nodetool help output (CASSANDRA-5776)
 * Fix column expiring during 2 phases compaction (CASSANDRA-5799)
 * now() is being rejected in INSERTs when inside collections (CASSANDRA-5795)


2.0.0-beta1
 * Add support for indexing clustered columns (CASSANDRA-5125)
 * Removed on-heap row cache (CASSANDRA-5348)
 * use nanotime consistently for node-local timeouts (CASSANDRA-5581)
 * Avoid unnecessary second pass on name-based queries (CASSANDRA-5577)
 * Experimental triggers (CASSANDRA-1311)
 * JEMalloc support for off-heap allocation (CASSANDRA-3997)
 * Single-pass compaction (CASSANDRA-4180)
 * Removed token range bisection (CASSANDRA-5518)
 * Removed compatibility with pre-1.2.5 sstables and network messages
   (CASSANDRA-5511)
 * removed PBSPredictor (CASSANDRA-5455)
 * CAS support (CASSANDRA-5062, 5441, 5442, 5443, 5619, 5667)
 * Leveled compaction performs size-tiered compactions in L0 
   (CASSANDRA-5371, 5439)
 * Add yaml network topology snitch for mixed ec2/other envs (CASSANDRA-5339)
 * Log when a node is down longer than the hint window (CASSANDRA-4554)
 * Optimize tombstone creation for ExpiringColumns (CASSANDRA-4917)
 * Improve LeveledScanner work estimation (CASSANDRA-5250, 5407)
 * Replace compaction lock with runWithCompactionsDisabled (CASSANDRA-3430)
 * Change Message IDs to ints (CASSANDRA-5307)
 * Move sstable level information into the Stats component, removing the
   need for a separate Manifest file (CASSANDRA-4872)
 * avoid serializing to byte[] on commitlog append (CASSANDRA-5199)
 * make index_interval configurable per columnfamily (CASSANDRA-3961, CASSANDRA-5650)
 * add default_time_to_live (CASSANDRA-3974)
 * add memtable_flush_period_in_ms (CASSANDRA-4237)
 * replace supercolumns internally by composites (CASSANDRA-3237, 5123)
 * upgrade thrift to 0.9.0 (CASSANDRA-3719)
 * drop unnecessary keyspace parameter from user-defined compaction API 
   (CASSANDRA-5139)
 * more robust solution to incomplete compactions + counters (CASSANDRA-5151)
 * Change order of directory searching for c*.in.sh (CASSANDRA-3983)
 * Add tool to reset SSTable compaction level for LCS (CASSANDRA-5271)
 * Allow custom configuration loader (CASSANDRA-5045)
 * Remove memory emergency pressure valve logic (CASSANDRA-3534)
 * Reduce request latency with eager retry (CASSANDRA-4705)
 * cqlsh: Remove ASSUME command (CASSANDRA-5331)
 * Rebuild BF when loading sstables if bloom_filter_fp_chance
   has changed since compaction (CASSANDRA-5015)
 * remove row-level bloom filters (CASSANDRA-4885)
 * Change Kernel Page Cache skipping into row preheating (disabled by default)
   (CASSANDRA-4937)
 * Improve repair by deciding on a gcBefore before sending
   out TreeRequests (CASSANDRA-4932)
 * Add an official way to disable compactions (CASSANDRA-5074)
 * Reenable ALTER TABLE DROP with new semantics (CASSANDRA-3919)
 * Add binary protocol versioning (CASSANDRA-5436)
 * Swap THshaServer for TThreadedSelectorServer (CASSANDRA-5530)
 * Add alias support to SELECT statement (CASSANDRA-5075)
 * Don't create empty RowMutations in CommitLogReplayer (CASSANDRA-5541)
 * Use range tombstones when dropping cfs/columns from schema (CASSANDRA-5579)
 * cqlsh: drop CQL2/CQL3-beta support (CASSANDRA-5585)
 * Track max/min column names in sstables to be able to optimize slice
   queries (CASSANDRA-5514, CASSANDRA-5595, CASSANDRA-5600)
 * Binary protocol: allow batching already prepared statements (CASSANDRA-4693)
 * Allow preparing timestamp, ttl and limit in CQL3 queries (CASSANDRA-4450)
 * Support native link w/o JNA in Java7 (CASSANDRA-3734)
 * Use SASL authentication in binary protocol v2 (CASSANDRA-5545)
 * Replace Thrift HsHa with LMAX Disruptor based implementation (CASSANDRA-5582)
 * cqlsh: Add row count to SELECT output (CASSANDRA-5636)
 * Include a timestamp with all read commands to determine column expiration
   (CASSANDRA-5149)
 * Streaming 2.0 (CASSANDRA-5286, 5699)
 * Conditional create/drop ks/table/index statements in CQL3 (CASSANDRA-2737)
 * more pre-table creation property validation (CASSANDRA-5693)
 * Redesign repair messages (CASSANDRA-5426)
 * Fix ALTER RENAME post-5125 (CASSANDRA-5702)
 * Disallow renaming a 2ndary indexed column (CASSANDRA-5705)
 * Rename Table to Keyspace (CASSANDRA-5613)
 * Ensure changing column_index_size_in_kb on different nodes don't corrupt the
   sstable (CASSANDRA-5454)
 * Move resultset type information into prepare, not execute (CASSANDRA-5649)
 * Auto paging in binary protocol (CASSANDRA-4415, 5714)
 * Don't tie client side use of AbstractType to JDBC (CASSANDRA-4495)
 * Adds new TimestampType to replace DateType (CASSANDRA-5723, CASSANDRA-5729)
Merged from 1.2:
 * make starting native protocol server idempotent (CASSANDRA-5728)
 * Fix loading key cache when a saved entry is no longer valid (CASSANDRA-5706)
 * Fix serialization of the LEFT gossip value (CASSANDRA-5696)
 * cqlsh: Don't show 'null' in place of empty values (CASSANDRA-5675)
 * Race condition in detecting version on a mixed 1.1/1.2 cluster
   (CASSANDRA-5692)
 * Fix skipping range tombstones with reverse queries (CASSANDRA-5712)
 * Expire entries out of ThriftSessionManager (CASSANRDA-5719)
 * Don't keep ancestor information in memory (CASSANDRA-5342)
 * cqlsh: fix handling of semicolons inside BATCH queries (CASSANDRA-5697)


1.2.6
 * Fix tracing when operation completes before all responses arrive 
   (CASSANDRA-5668)
 * Fix cross-DC mutation forwarding (CASSANDRA-5632)
 * Reduce SSTableLoader memory usage (CASSANDRA-5555)
 * Scale hinted_handoff_throttle_in_kb to cluster size (CASSANDRA-5272)
 * (Hadoop) Add CQL3 input/output formats (CASSANDRA-4421, 5622)
 * (Hadoop) Fix InputKeyRange in CFIF (CASSANDRA-5536)
 * Fix dealing with ridiculously large max sstable sizes in LCS (CASSANDRA-5589)
 * Ignore pre-truncate hints (CASSANDRA-4655)
 * Move System.exit on OOM into a separate thread (CASSANDRA-5273)
 * Write row markers when serializing schema (CASSANDRA-5572)
 * Check only SSTables for the requested range when streaming (CASSANDRA-5569)
 * Improve batchlog replay behavior and hint ttl handling (CASSANDRA-5314)
 * Exclude localTimestamp from validation for tombstones (CASSANDRA-5398)
 * cqlsh: add custom prompt support (CASSANDRA-5539)
 * Reuse prepared statements in hot auth queries (CASSANDRA-5594)
 * cqlsh: add vertical output option (see EXPAND) (CASSANDRA-5597)
 * Add a rate limit option to stress (CASSANDRA-5004)
 * have BulkLoader ignore snapshots directories (CASSANDRA-5587) 
 * fix SnitchProperties logging context (CASSANDRA-5602)
 * Expose whether jna is enabled and memory is locked via JMX (CASSANDRA-5508)
 * cqlsh: fix COPY FROM with ReversedType (CASSANDRA-5610)
 * Allow creating CUSTOM indexes on collections (CASSANDRA-5615)
 * Evaluate now() function at execution time (CASSANDRA-5616)
 * Expose detailed read repair metrics (CASSANDRA-5618)
 * Correct blob literal + ReversedType parsing (CASSANDRA-5629)
 * Allow GPFS to prefer the internal IP like EC2MRS (CASSANDRA-5630)
 * fix help text for -tspw cassandra-cli (CASSANDRA-5643)
 * don't throw away initial causes exceptions for internode encryption issues 
   (CASSANDRA-5644)
 * Fix message spelling errors for cql select statements (CASSANDRA-5647)
 * Suppress custom exceptions thru jmx (CASSANDRA-5652)
 * Update CREATE CUSTOM INDEX syntax (CASSANDRA-5639)
 * Fix PermissionDetails.equals() method (CASSANDRA-5655)
 * Never allow partition key ranges in CQL3 without token() (CASSANDRA-5666)
 * Gossiper incorrectly drops AppState for an upgrading node (CASSANDRA-5660)
 * Connection thrashing during multi-region ec2 during upgrade, due to 
   messaging version (CASSANDRA-5669)
 * Avoid over reconnecting in EC2MRS (CASSANDRA-5678)
 * Fix ReadResponseSerializer.serializedSize() for digest reads (CASSANDRA-5476)
 * allow sstable2json on 2i CFs (CASSANDRA-5694)
Merged from 1.1:
 * Remove buggy thrift max message length option (CASSANDRA-5529)
 * Fix NPE in Pig's widerow mode (CASSANDRA-5488)
 * Add split size parameter to Pig and disable split combination (CASSANDRA-5544)


1.2.5
 * make BytesToken.toString only return hex bytes (CASSANDRA-5566)
 * Ensure that submitBackground enqueues at least one task (CASSANDRA-5554)
 * fix 2i updates with identical values and timestamps (CASSANDRA-5540)
 * fix compaction throttling bursty-ness (CASSANDRA-4316)
 * reduce memory consumption of IndexSummary (CASSANDRA-5506)
 * remove per-row column name bloom filters (CASSANDRA-5492)
 * Include fatal errors in trace events (CASSANDRA-5447)
 * Ensure that PerRowSecondaryIndex is notified of row-level deletes
   (CASSANDRA-5445)
 * Allow empty blob literals in CQL3 (CASSANDRA-5452)
 * Fix streaming RangeTombstones at column index boundary (CASSANDRA-5418)
 * Fix preparing statements when current keyspace is not set (CASSANDRA-5468)
 * Fix SemanticVersion.isSupportedBy minor/patch handling (CASSANDRA-5496)
 * Don't provide oldCfId for post-1.1 system cfs (CASSANDRA-5490)
 * Fix primary range ignores replication strategy (CASSANDRA-5424)
 * Fix shutdown of binary protocol server (CASSANDRA-5507)
 * Fix repair -snapshot not working (CASSANDRA-5512)
 * Set isRunning flag later in binary protocol server (CASSANDRA-5467)
 * Fix use of CQL3 functions with descending clustering order (CASSANDRA-5472)
 * Disallow renaming columns one at a time for thrift table in CQL3
   (CASSANDRA-5531)
 * cqlsh: add CLUSTERING ORDER BY support to DESCRIBE (CASSANDRA-5528)
 * Add custom secondary index support to CQL3 (CASSANDRA-5484)
 * Fix repair hanging silently on unexpected error (CASSANDRA-5229)
 * Fix Ec2Snitch regression introduced by CASSANDRA-5171 (CASSANDRA-5432)
 * Add nodetool enablebackup/disablebackup (CASSANDRA-5556)
 * cqlsh: fix DESCRIBE after case insensitive USE (CASSANDRA-5567)
Merged from 1.1
 * Add retry mechanism to OTC for non-droppable_verbs (CASSANDRA-5393)
 * Use allocator information to improve memtable memory usage estimate
   (CASSANDRA-5497)
 * Fix trying to load deleted row into row cache on startup (CASSANDRA-4463)
 * fsync leveled manifest to avoid corruption (CASSANDRA-5535)
 * Fix Bound intersection computation (CASSANDRA-5551)
 * sstablescrub now respects max memory size in cassandra.in.sh (CASSANDRA-5562)


1.2.4
 * Ensure that PerRowSecondaryIndex updates see the most recent values
   (CASSANDRA-5397)
 * avoid duplicate index entries ind PrecompactedRow and 
   ParallelCompactionIterable (CASSANDRA-5395)
 * remove the index entry on oldColumn when new column is a tombstone 
   (CASSANDRA-5395)
 * Change default stream throughput from 400 to 200 mbps (CASSANDRA-5036)
 * Gossiper logs DOWN for symmetry with UP (CASSANDRA-5187)
 * Fix mixing prepared statements between keyspaces (CASSANDRA-5352)
 * Fix consistency level during bootstrap - strike 3 (CASSANDRA-5354)
 * Fix transposed arguments in AlreadyExistsException (CASSANDRA-5362)
 * Improve asynchronous hint delivery (CASSANDRA-5179)
 * Fix Guava dependency version (12.0 -> 13.0.1) for Maven (CASSANDRA-5364)
 * Validate that provided CQL3 collection value are < 64K (CASSANDRA-5355)
 * Make upgradeSSTable skip current version sstables by default (CASSANDRA-5366)
 * Optimize min/max timestamp collection (CASSANDRA-5373)
 * Invalid streamId in cql binary protocol when using invalid CL 
   (CASSANDRA-5164)
 * Fix validation for IN where clauses with collections (CASSANDRA-5376)
 * Copy resultSet on count query to avoid ConcurrentModificationException 
   (CASSANDRA-5382)
 * Correctly typecheck in CQL3 even with ReversedType (CASSANDRA-5386)
 * Fix streaming compressed files when using encryption (CASSANDRA-5391)
 * cassandra-all 1.2.0 pom missing netty dependency (CASSANDRA-5392)
 * Fix writetime/ttl functions on null values (CASSANDRA-5341)
 * Fix NPE during cql3 select with token() (CASSANDRA-5404)
 * IndexHelper.skipBloomFilters won't skip non-SHA filters (CASSANDRA-5385)
 * cqlsh: Print maps ordered by key, sort sets (CASSANDRA-5413)
 * Add null syntax support in CQL3 for inserts (CASSANDRA-3783)
 * Allow unauthenticated set_keyspace() calls (CASSANDRA-5423)
 * Fix potential incremental backups race (CASSANDRA-5410)
 * Fix prepared BATCH statements with batch-level timestamps (CASSANDRA-5415)
 * Allow overriding superuser setup delay (CASSANDRA-5430)
 * cassandra-shuffle with JMX usernames and passwords (CASSANDRA-5431)
Merged from 1.1:
 * cli: Quote ks and cf names in schema output when needed (CASSANDRA-5052)
 * Fix bad default for min/max timestamp in SSTableMetadata (CASSANDRA-5372)
 * Fix cf name extraction from manifest in Directories.migrateFile() 
   (CASSANDRA-5242)
 * Support pluggable internode authentication (CASSANDRA-5401)


1.2.3
 * add check for sstable overlap within a level on startup (CASSANDRA-5327)
 * replace ipv6 colons in jmx object names (CASSANDRA-5298, 5328)
 * Avoid allocating SSTableBoundedScanner during repair when the range does 
   not intersect the sstable (CASSANDRA-5249)
 * Don't lowercase property map keys (this breaks NTS) (CASSANDRA-5292)
 * Fix composite comparator with super columns (CASSANDRA-5287)
 * Fix insufficient validation of UPDATE queries against counter cfs
   (CASSANDRA-5300)
 * Fix PropertyFileSnitch default DC/Rack behavior (CASSANDRA-5285)
 * Handle null values when executing prepared statement (CASSANDRA-5081)
 * Add netty to pom dependencies (CASSANDRA-5181)
 * Include type arguments in Thrift CQLPreparedResult (CASSANDRA-5311)
 * Fix compaction not removing columns when bf_fp_ratio is 1 (CASSANDRA-5182)
 * cli: Warn about missing CQL3 tables in schema descriptions (CASSANDRA-5309)
 * Re-enable unknown option in replication/compaction strategies option for
   backward compatibility (CASSANDRA-4795)
 * Add binary protocol support to stress (CASSANDRA-4993)
 * cqlsh: Fix COPY FROM value quoting and null handling (CASSANDRA-5305)
 * Fix repair -pr for vnodes (CASSANDRA-5329)
 * Relax CL for auth queries for non-default users (CASSANDRA-5310)
 * Fix AssertionError during repair (CASSANDRA-5245)
 * Don't announce migrations to pre-1.2 nodes (CASSANDRA-5334)
Merged from 1.1:
 * Update offline scrub for 1.0 -> 1.1 directory structure (CASSANDRA-5195)
 * add tmp flag to Descriptor hashcode (CASSANDRA-4021)
 * fix logging of "Found table data in data directories" when only system tables
   are present (CASSANDRA-5289)
 * cli: Add JMX authentication support (CASSANDRA-5080)
 * nodetool: ability to repair specific range (CASSANDRA-5280)
 * Fix possible assertion triggered in SliceFromReadCommand (CASSANDRA-5284)
 * cqlsh: Add inet type support on Windows (ipv4-only) (CASSANDRA-4801)
 * Fix race when initializing ColumnFamilyStore (CASSANDRA-5350)
 * Add UseTLAB JVM flag (CASSANDRA-5361)


1.2.2
 * fix potential for multiple concurrent compactions of the same sstables
   (CASSANDRA-5256)
 * avoid no-op caching of byte[] on commitlog append (CASSANDRA-5199)
 * fix symlinks under data dir not working (CASSANDRA-5185)
 * fix bug in compact storage metadata handling (CASSANDRA-5189)
 * Validate login for USE queries (CASSANDRA-5207)
 * cli: remove default username and password (CASSANDRA-5208)
 * configure populate_io_cache_on_flush per-CF (CASSANDRA-4694)
 * allow configuration of internode socket buffer (CASSANDRA-3378)
 * Make sstable directory picking blacklist-aware again (CASSANDRA-5193)
 * Correctly expire gossip states for edge cases (CASSANDRA-5216)
 * Improve handling of directory creation failures (CASSANDRA-5196)
 * Expose secondary indicies to the rest of nodetool (CASSANDRA-4464)
 * Binary protocol: avoid sending notification for 0.0.0.0 (CASSANDRA-5227)
 * add UseCondCardMark XX jvm settings on jdk 1.7 (CASSANDRA-4366)
 * CQL3 refactor to allow conversion function (CASSANDRA-5226)
 * Fix drop of sstables in some circumstance (CASSANDRA-5232)
 * Implement caching of authorization results (CASSANDRA-4295)
 * Add support for LZ4 compression (CASSANDRA-5038)
 * Fix missing columns in wide rows queries (CASSANDRA-5225)
 * Simplify auth setup and make system_auth ks alterable (CASSANDRA-5112)
 * Stop compactions from hanging during bootstrap (CASSANDRA-5244)
 * fix compressed streaming sending extra chunk (CASSANDRA-5105)
 * Add CQL3-based implementations of IAuthenticator and IAuthorizer
   (CASSANDRA-4898)
 * Fix timestamp-based tomstone removal logic (CASSANDRA-5248)
 * cli: Add JMX authentication support (CASSANDRA-5080)
 * Fix forceFlush behavior (CASSANDRA-5241)
 * cqlsh: Add username autocompletion (CASSANDRA-5231)
 * Fix CQL3 composite partition key error (CASSANDRA-5240)
 * Allow IN clause on last clustering key (CASSANDRA-5230)
Merged from 1.1:
 * fix start key/end token validation for wide row iteration (CASSANDRA-5168)
 * add ConfigHelper support for Thrift frame and max message sizes (CASSANDRA-5188)
 * fix nodetool repair not fail on node down (CASSANDRA-5203)
 * always collect tombstone hints (CASSANDRA-5068)
 * Fix error when sourcing file in cqlsh (CASSANDRA-5235)


1.2.1
 * stream undelivered hints on decommission (CASSANDRA-5128)
 * GossipingPropertyFileSnitch loads saved dc/rack info if needed (CASSANDRA-5133)
 * drain should flush system CFs too (CASSANDRA-4446)
 * add inter_dc_tcp_nodelay setting (CASSANDRA-5148)
 * re-allow wrapping ranges for start_token/end_token range pairitspwng (CASSANDRA-5106)
 * fix validation compaction of empty rows (CASSANDRA-5136)
 * nodetool methods to enable/disable hint storage/delivery (CASSANDRA-4750)
 * disallow bloom filter false positive chance of 0 (CASSANDRA-5013)
 * add threadpool size adjustment methods to JMXEnabledThreadPoolExecutor and 
   CompactionManagerMBean (CASSANDRA-5044)
 * fix hinting for dropped local writes (CASSANDRA-4753)
 * off-heap cache doesn't need mutable column container (CASSANDRA-5057)
 * apply disk_failure_policy to bad disks on initial directory creation 
   (CASSANDRA-4847)
 * Optimize name-based queries to use ArrayBackedSortedColumns (CASSANDRA-5043)
 * Fall back to old manifest if most recent is unparseable (CASSANDRA-5041)
 * pool [Compressed]RandomAccessReader objects on the partitioned read path
   (CASSANDRA-4942)
 * Add debug logging to list filenames processed by Directories.migrateFile 
   method (CASSANDRA-4939)
 * Expose black-listed directories via JMX (CASSANDRA-4848)
 * Log compaction merge counts (CASSANDRA-4894)
 * Minimize byte array allocation by AbstractData{Input,Output} (CASSANDRA-5090)
 * Add SSL support for the binary protocol (CASSANDRA-5031)
 * Allow non-schema system ks modification for shuffle to work (CASSANDRA-5097)
 * cqlsh: Add default limit to SELECT statements (CASSANDRA-4972)
 * cqlsh: fix DESCRIBE for 1.1 cfs in CQL3 (CASSANDRA-5101)
 * Correctly gossip with nodes >= 1.1.7 (CASSANDRA-5102)
 * Ensure CL guarantees on digest mismatch (CASSANDRA-5113)
 * Validate correctly selects on composite partition key (CASSANDRA-5122)
 * Fix exception when adding collection (CASSANDRA-5117)
 * Handle states for non-vnode clusters correctly (CASSANDRA-5127)
 * Refuse unrecognized replication and compaction strategy options (CASSANDRA-4795)
 * Pick the correct value validator in sstable2json for cql3 tables (CASSANDRA-5134)
 * Validate login for describe_keyspace, describe_keyspaces and set_keyspace
   (CASSANDRA-5144)
 * Fix inserting empty maps (CASSANDRA-5141)
 * Don't remove tokens from System table for node we know (CASSANDRA-5121)
 * fix streaming progress report for compresed files (CASSANDRA-5130)
 * Coverage analysis for low-CL queries (CASSANDRA-4858)
 * Stop interpreting dates as valid timeUUID value (CASSANDRA-4936)
 * Adds E notation for floating point numbers (CASSANDRA-4927)
 * Detect (and warn) unintentional use of the cql2 thrift methods when cql3 was
   intended (CASSANDRA-5172)
 * cli: Quote ks and cf names in schema output when needed (CASSANDRA-5052)
 * Fix cf name extraction from manifest in Directories.migrateFile() (CASSANDRA-5242)
 * Replace mistaken usage of commons-logging with slf4j (CASSANDRA-5464)
 * Ensure Jackson dependency matches lib (CASSANDRA-5126)
 * Expose droppable tombstone ratio stats over JMX (CASSANDRA-5159)
Merged from 1.1:
 * Simplify CompressedRandomAccessReader to work around JDK FD bug (CASSANDRA-5088)
 * Improve handling a changing target throttle rate mid-compaction (CASSANDRA-5087)
 * Pig: correctly decode row keys in widerow mode (CASSANDRA-5098)
 * nodetool repair command now prints progress (CASSANDRA-4767)
 * fix user defined compaction to run against 1.1 data directory (CASSANDRA-5118)
 * Fix CQL3 BATCH authorization caching (CASSANDRA-5145)
 * fix get_count returns incorrect value with TTL (CASSANDRA-5099)
 * better handling for mid-compaction failure (CASSANDRA-5137)
 * convert default marshallers list to map for better readability (CASSANDRA-5109)
 * fix ConcurrentModificationException in getBootstrapSource (CASSANDRA-5170)
 * fix sstable maxtimestamp for row deletes and pre-1.1.1 sstables (CASSANDRA-5153)
 * Fix thread growth on node removal (CASSANDRA-5175)
 * Make Ec2Region's datacenter name configurable (CASSANDRA-5155)


1.2.0
 * Disallow counters in collections (CASSANDRA-5082)
 * cqlsh: add unit tests (CASSANDRA-3920)
 * fix default bloom_filter_fp_chance for LeveledCompactionStrategy (CASSANDRA-5093)
Merged from 1.1:
 * add validation for get_range_slices with start_key and end_token (CASSANDRA-5089)


1.2.0-rc2
 * fix nodetool ownership display with vnodes (CASSANDRA-5065)
 * cqlsh: add DESCRIBE KEYSPACES command (CASSANDRA-5060)
 * Fix potential infinite loop when reloading CFS (CASSANDRA-5064)
 * Fix SimpleAuthorizer example (CASSANDRA-5072)
 * cqlsh: force CL.ONE for tracing and system.schema* queries (CASSANDRA-5070)
 * Includes cassandra-shuffle in the debian package (CASSANDRA-5058)
Merged from 1.1:
 * fix multithreaded compaction deadlock (CASSANDRA-4492)
 * fix temporarily missing schema after upgrade from pre-1.1.5 (CASSANDRA-5061)
 * Fix ALTER TABLE overriding compression options with defaults
   (CASSANDRA-4996, 5066)
 * fix specifying and altering crc_check_chance (CASSANDRA-5053)
 * fix Murmur3Partitioner ownership% calculation (CASSANDRA-5076)
 * Don't expire columns sooner than they should in 2ndary indexes (CASSANDRA-5079)


1.2-rc1
 * rename rpc_timeout settings to request_timeout (CASSANDRA-5027)
 * add BF with 0.1 FP to LCS by default (CASSANDRA-5029)
 * Fix preparing insert queries (CASSANDRA-5016)
 * Fix preparing queries with counter increment (CASSANDRA-5022)
 * Fix preparing updates with collections (CASSANDRA-5017)
 * Don't generate UUID based on other node address (CASSANDRA-5002)
 * Fix message when trying to alter a clustering key type (CASSANDRA-5012)
 * Update IAuthenticator to match the new IAuthorizer (CASSANDRA-5003)
 * Fix inserting only a key in CQL3 (CASSANDRA-5040)
 * Fix CQL3 token() function when used with strings (CASSANDRA-5050)
Merged from 1.1:
 * reduce log spam from invalid counter shards (CASSANDRA-5026)
 * Improve schema propagation performance (CASSANDRA-5025)
 * Fix for IndexHelper.IndexFor throws OOB Exception (CASSANDRA-5030)
 * cqlsh: make it possible to describe thrift CFs (CASSANDRA-4827)
 * cqlsh: fix timestamp formatting on some platforms (CASSANDRA-5046)


1.2-beta3
 * make consistency level configurable in cqlsh (CASSANDRA-4829)
 * fix cqlsh rendering of blob fields (CASSANDRA-4970)
 * fix cqlsh DESCRIBE command (CASSANDRA-4913)
 * save truncation position in system table (CASSANDRA-4906)
 * Move CompressionMetadata off-heap (CASSANDRA-4937)
 * allow CLI to GET cql3 columnfamily data (CASSANDRA-4924)
 * Fix rare race condition in getExpireTimeForEndpoint (CASSANDRA-4402)
 * acquire references to overlapping sstables during compaction so bloom filter
   doesn't get free'd prematurely (CASSANDRA-4934)
 * Don't share slice query filter in CQL3 SelectStatement (CASSANDRA-4928)
 * Separate tracing from Log4J (CASSANDRA-4861)
 * Exclude gcable tombstones from merkle-tree computation (CASSANDRA-4905)
 * Better printing of AbstractBounds for tracing (CASSANDRA-4931)
 * Optimize mostRecentTombstone check in CC.collectAllData (CASSANDRA-4883)
 * Change stream session ID to UUID to avoid collision from same node (CASSANDRA-4813)
 * Use Stats.db when bulk loading if present (CASSANDRA-4957)
 * Skip repair on system_trace and keyspaces with RF=1 (CASSANDRA-4956)
 * (cql3) Remove arbitrary SELECT limit (CASSANDRA-4918)
 * Correctly handle prepared operation on collections (CASSANDRA-4945)
 * Fix CQL3 LIMIT (CASSANDRA-4877)
 * Fix Stress for CQL3 (CASSANDRA-4979)
 * Remove cassandra specific exceptions from JMX interface (CASSANDRA-4893)
 * (CQL3) Force using ALLOW FILTERING on potentially inefficient queries (CASSANDRA-4915)
 * (cql3) Fix adding column when the table has collections (CASSANDRA-4982)
 * (cql3) Fix allowing collections with compact storage (CASSANDRA-4990)
 * (cql3) Refuse ttl/writetime function on collections (CASSANDRA-4992)
 * Replace IAuthority with new IAuthorizer (CASSANDRA-4874)
 * clqsh: fix KEY pseudocolumn escaping when describing Thrift tables
   in CQL3 mode (CASSANDRA-4955)
 * add basic authentication support for Pig CassandraStorage (CASSANDRA-3042)
 * fix CQL2 ALTER TABLE compaction_strategy_class altering (CASSANDRA-4965)
Merged from 1.1:
 * Fall back to old describe_splits if d_s_ex is not available (CASSANDRA-4803)
 * Improve error reporting when streaming ranges fail (CASSANDRA-5009)
 * Fix cqlsh timestamp formatting of timezone info (CASSANDRA-4746)
 * Fix assertion failure with leveled compaction (CASSANDRA-4799)
 * Check for null end_token in get_range_slice (CASSANDRA-4804)
 * Remove all remnants of removed nodes (CASSANDRA-4840)
 * Add aut-reloading of the log4j file in debian package (CASSANDRA-4855)
 * Fix estimated row cache entry size (CASSANDRA-4860)
 * reset getRangeSlice filter after finishing a row for get_paged_slice
   (CASSANDRA-4919)
 * expunge row cache post-truncate (CASSANDRA-4940)
 * Allow static CF definition with compact storage (CASSANDRA-4910)
 * Fix endless loop/compaction of schema_* CFs due to broken timestamps (CASSANDRA-4880)
 * Fix 'wrong class type' assertion in CounterColumn (CASSANDRA-4976)


1.2-beta2
 * fp rate of 1.0 disables BF entirely; LCS defaults to 1.0 (CASSANDRA-4876)
 * off-heap bloom filters for row keys (CASSANDRA_4865)
 * add extension point for sstable components (CASSANDRA-4049)
 * improve tracing output (CASSANDRA-4852, 4862)
 * make TRACE verb droppable (CASSANDRA-4672)
 * fix BulkLoader recognition of CQL3 columnfamilies (CASSANDRA-4755)
 * Sort commitlog segments for replay by id instead of mtime (CASSANDRA-4793)
 * Make hint delivery asynchronous (CASSANDRA-4761)
 * Pluggable Thrift transport factories for CLI and cqlsh (CASSANDRA-4609, 4610)
 * cassandra-cli: allow Double value type to be inserted to a column (CASSANDRA-4661)
 * Add ability to use custom TServerFactory implementations (CASSANDRA-4608)
 * optimize batchlog flushing to skip successful batches (CASSANDRA-4667)
 * include metadata for system keyspace itself in schema tables (CASSANDRA-4416)
 * add check to PropertyFileSnitch to verify presence of location for
   local node (CASSANDRA-4728)
 * add PBSPredictor consistency modeler (CASSANDRA-4261)
 * remove vestiges of Thrift unframed mode (CASSANDRA-4729)
 * optimize single-row PK lookups (CASSANDRA-4710)
 * adjust blockFor calculation to account for pending ranges due to node 
   movement (CASSANDRA-833)
 * Change CQL version to 3.0.0 and stop accepting 3.0.0-beta1 (CASSANDRA-4649)
 * (CQL3) Make prepared statement global instead of per connection 
   (CASSANDRA-4449)
 * Fix scrubbing of CQL3 created tables (CASSANDRA-4685)
 * (CQL3) Fix validation when using counter and regular columns in the same 
   table (CASSANDRA-4706)
 * Fix bug starting Cassandra with simple authentication (CASSANDRA-4648)
 * Add support for batchlog in CQL3 (CASSANDRA-4545, 4738)
 * Add support for multiple column family outputs in CFOF (CASSANDRA-4208)
 * Support repairing only the local DC nodes (CASSANDRA-4747)
 * Use rpc_address for binary protocol and change default port (CASSANDRA-4751)
 * Fix use of collections in prepared statements (CASSANDRA-4739)
 * Store more information into peers table (CASSANDRA-4351, 4814)
 * Configurable bucket size for size tiered compaction (CASSANDRA-4704)
 * Run leveled compaction in parallel (CASSANDRA-4310)
 * Fix potential NPE during CFS reload (CASSANDRA-4786)
 * Composite indexes may miss results (CASSANDRA-4796)
 * Move consistency level to the protocol level (CASSANDRA-4734, 4824)
 * Fix Subcolumn slice ends not respected (CASSANDRA-4826)
 * Fix Assertion error in cql3 select (CASSANDRA-4783)
 * Fix list prepend logic (CQL3) (CASSANDRA-4835)
 * Add booleans as literals in CQL3 (CASSANDRA-4776)
 * Allow renaming PK columns in CQL3 (CASSANDRA-4822)
 * Fix binary protocol NEW_NODE event (CASSANDRA-4679)
 * Fix potential infinite loop in tombstone compaction (CASSANDRA-4781)
 * Remove system tables accounting from schema (CASSANDRA-4850)
 * (cql3) Force provided columns in clustering key order in 
   'CLUSTERING ORDER BY' (CASSANDRA-4881)
 * Fix composite index bug (CASSANDRA-4884)
 * Fix short read protection for CQL3 (CASSANDRA-4882)
 * Add tracing support to the binary protocol (CASSANDRA-4699)
 * (cql3) Don't allow prepared marker inside collections (CASSANDRA-4890)
 * Re-allow order by on non-selected columns (CASSANDRA-4645)
 * Bug when composite index is created in a table having collections (CASSANDRA-4909)
 * log index scan subject in CompositesSearcher (CASSANDRA-4904)
Merged from 1.1:
 * add get[Row|Key]CacheEntries to CacheServiceMBean (CASSANDRA-4859)
 * fix get_paged_slice to wrap to next row correctly (CASSANDRA-4816)
 * fix indexing empty column values (CASSANDRA-4832)
 * allow JdbcDate to compose null Date objects (CASSANDRA-4830)
 * fix possible stackoverflow when compacting 1000s of sstables
   (CASSANDRA-4765)
 * fix wrong leveled compaction progress calculation (CASSANDRA-4807)
 * add a close() method to CRAR to prevent leaking file descriptors (CASSANDRA-4820)
 * fix potential infinite loop in get_count (CASSANDRA-4833)
 * fix compositeType.{get/from}String methods (CASSANDRA-4842)
 * (CQL) fix CREATE COLUMNFAMILY permissions check (CASSANDRA-4864)
 * Fix DynamicCompositeType same type comparison (CASSANDRA-4711)
 * Fix duplicate SSTable reference when stream session failed (CASSANDRA-3306)
 * Allow static CF definition with compact storage (CASSANDRA-4910)
 * Fix endless loop/compaction of schema_* CFs due to broken timestamps (CASSANDRA-4880)
 * Fix 'wrong class type' assertion in CounterColumn (CASSANDRA-4976)


1.2-beta1
 * add atomic_batch_mutate (CASSANDRA-4542, -4635)
 * increase default max_hint_window_in_ms to 3h (CASSANDRA-4632)
 * include message initiation time to replicas so they can more
   accurately drop timed-out requests (CASSANDRA-2858)
 * fix clientutil.jar dependencies (CASSANDRA-4566)
 * optimize WriteResponse (CASSANDRA-4548)
 * new metrics (CASSANDRA-4009)
 * redesign KEYS indexes to avoid read-before-write (CASSANDRA-2897)
 * debug tracing (CASSANDRA-1123)
 * parallelize row cache loading (CASSANDRA-4282)
 * Make compaction, flush JBOD-aware (CASSANDRA-4292)
 * run local range scans on the read stage (CASSANDRA-3687)
 * clean up ioexceptions (CASSANDRA-2116)
 * add disk_failure_policy (CASSANDRA-2118)
 * Introduce new json format with row level deletion (CASSANDRA-4054)
 * remove redundant "name" column from schema_keyspaces (CASSANDRA-4433)
 * improve "nodetool ring" handling of multi-dc clusters (CASSANDRA-3047)
 * update NTS calculateNaturalEndpoints to be O(N log N) (CASSANDRA-3881)
 * split up rpc timeout by operation type (CASSANDRA-2819)
 * rewrite key cache save/load to use only sequential i/o (CASSANDRA-3762)
 * update MS protocol with a version handshake + broadcast address id
   (CASSANDRA-4311)
 * multithreaded hint replay (CASSANDRA-4189)
 * add inter-node message compression (CASSANDRA-3127)
 * remove COPP (CASSANDRA-2479)
 * Track tombstone expiration and compact when tombstone content is
   higher than a configurable threshold, default 20% (CASSANDRA-3442, 4234)
 * update MurmurHash to version 3 (CASSANDRA-2975)
 * (CLI) track elapsed time for `delete' operation (CASSANDRA-4060)
 * (CLI) jline version is bumped to 1.0 to properly  support
   'delete' key function (CASSANDRA-4132)
 * Save IndexSummary into new SSTable 'Summary' component (CASSANDRA-2392, 4289)
 * Add support for range tombstones (CASSANDRA-3708)
 * Improve MessagingService efficiency (CASSANDRA-3617)
 * Avoid ID conflicts from concurrent schema changes (CASSANDRA-3794)
 * Set thrift HSHA server thread limit to unlimited by default (CASSANDRA-4277)
 * Avoids double serialization of CF id in RowMutation messages
   (CASSANDRA-4293)
 * stream compressed sstables directly with java nio (CASSANDRA-4297)
 * Support multiple ranges in SliceQueryFilter (CASSANDRA-3885)
 * Add column metadata to system column families (CASSANDRA-4018)
 * (cql3) Always use composite types by default (CASSANDRA-4329)
 * (cql3) Add support for set, map and list (CASSANDRA-3647)
 * Validate date type correctly (CASSANDRA-4441)
 * (cql3) Allow definitions with only a PK (CASSANDRA-4361)
 * (cql3) Add support for row key composites (CASSANDRA-4179)
 * improve DynamicEndpointSnitch by using reservoir sampling (CASSANDRA-4038)
 * (cql3) Add support for 2ndary indexes (CASSANDRA-3680)
 * (cql3) fix defining more than one PK to be invalid (CASSANDRA-4477)
 * remove schema agreement checking from all external APIs (Thrift, CQL and CQL3) (CASSANDRA-4487)
 * add Murmur3Partitioner and make it default for new installations (CASSANDRA-3772, 4621)
 * (cql3) update pseudo-map syntax to use map syntax (CASSANDRA-4497)
 * Finer grained exceptions hierarchy and provides error code with exceptions (CASSANDRA-3979)
 * Adds events push to binary protocol (CASSANDRA-4480)
 * Rewrite nodetool help (CASSANDRA-2293)
 * Make CQL3 the default for CQL (CASSANDRA-4640)
 * update stress tool to be able to use CQL3 (CASSANDRA-4406)
 * Accept all thrift update on CQL3 cf but don't expose their metadata (CASSANDRA-4377)
 * Replace Throttle with Guava's RateLimiter for HintedHandOff (CASSANDRA-4541)
 * fix counter add/get using CQL2 and CQL3 in stress tool (CASSANDRA-4633)
 * Add sstable count per level to cfstats (CASSANDRA-4537)
 * (cql3) Add ALTER KEYSPACE statement (CASSANDRA-4611)
 * (cql3) Allow defining default consistency levels (CASSANDRA-4448)
 * (cql3) Fix queries using LIMIT missing results (CASSANDRA-4579)
 * fix cross-version gossip messaging (CASSANDRA-4576)
 * added inet data type (CASSANDRA-4627)


1.1.6
 * Wait for writes on synchronous read digest mismatch (CASSANDRA-4792)
 * fix commitlog replay for nanotime-infected sstables (CASSANDRA-4782)
 * preflight check ttl for maximum of 20 years (CASSANDRA-4771)
 * (Pig) fix widerow input with single column rows (CASSANDRA-4789)
 * Fix HH to compact with correct gcBefore, which avoids wiping out
   undelivered hints (CASSANDRA-4772)
 * LCS will merge up to 32 L0 sstables as intended (CASSANDRA-4778)
 * NTS will default unconfigured DC replicas to zero (CASSANDRA-4675)
 * use default consistency level in counter validation if none is
   explicitly provide (CASSANDRA-4700)
 * Improve IAuthority interface by introducing fine-grained
   access permissions and grant/revoke commands (CASSANDRA-4490, 4644)
 * fix assumption error in CLI when updating/describing keyspace 
   (CASSANDRA-4322)
 * Adds offline sstablescrub to debian packaging (CASSANDRA-4642)
 * Automatic fixing of overlapping leveled sstables (CASSANDRA-4644)
 * fix error when using ORDER BY with extended selections (CASSANDRA-4689)
 * (CQL3) Fix validation for IN queries for non-PK cols (CASSANDRA-4709)
 * fix re-created keyspace disappering after 1.1.5 upgrade 
   (CASSANDRA-4698, 4752)
 * (CLI) display elapsed time in 2 fraction digits (CASSANDRA-3460)
 * add authentication support to sstableloader (CASSANDRA-4712)
 * Fix CQL3 'is reversed' logic (CASSANDRA-4716, 4759)
 * (CQL3) Don't return ReversedType in result set metadata (CASSANDRA-4717)
 * Backport adding AlterKeyspace statement (CASSANDRA-4611)
 * (CQL3) Correcty accept upper-case data types (CASSANDRA-4770)
 * Add binary protocol events for schema changes (CASSANDRA-4684)
Merged from 1.0:
 * Switch from NBHM to CHM in MessagingService's callback map, which
   prevents OOM in long-running instances (CASSANDRA-4708)


1.1.5
 * add SecondaryIndex.reload API (CASSANDRA-4581)
 * use millis + atomicint for commitlog segment creation instead of
   nanotime, which has issues under some hypervisors (CASSANDRA-4601)
 * fix FD leak in slice queries (CASSANDRA-4571)
 * avoid recursion in leveled compaction (CASSANDRA-4587)
 * increase stack size under Java7 to 180K
 * Log(info) schema changes (CASSANDRA-4547)
 * Change nodetool setcachecapcity to manipulate global caches (CASSANDRA-4563)
 * (cql3) fix setting compaction strategy (CASSANDRA-4597)
 * fix broken system.schema_* timestamps on system startup (CASSANDRA-4561)
 * fix wrong skip of cache saving (CASSANDRA-4533)
 * Avoid NPE when lost+found is in data dir (CASSANDRA-4572)
 * Respect five-minute flush moratorium after initial CL replay (CASSANDRA-4474)
 * Adds ntp as recommended in debian packaging (CASSANDRA-4606)
 * Configurable transport in CF Record{Reader|Writer} (CASSANDRA-4558)
 * (cql3) fix potential NPE with both equal and unequal restriction (CASSANDRA-4532)
 * (cql3) improves ORDER BY validation (CASSANDRA-4624)
 * Fix potential deadlock during counter writes (CASSANDRA-4578)
 * Fix cql error with ORDER BY when using IN (CASSANDRA-4612)
Merged from 1.0:
 * increase Xss to 160k to accomodate latest 1.6 JVMs (CASSANDRA-4602)
 * fix toString of hint destination tokens (CASSANDRA-4568)
 * Fix multiple values for CurrentLocal NodeID (CASSANDRA-4626)


1.1.4
 * fix offline scrub to catch >= out of order rows (CASSANDRA-4411)
 * fix cassandra-env.sh on RHEL and other non-dash-based systems 
   (CASSANDRA-4494)
Merged from 1.0:
 * (Hadoop) fix setting key length for old-style mapred api (CASSANDRA-4534)
 * (Hadoop) fix iterating through a resultset consisting entirely
   of tombstoned rows (CASSANDRA-4466)


1.1.3
 * (cqlsh) add COPY TO (CASSANDRA-4434)
 * munmap commitlog segments before rename (CASSANDRA-4337)
 * (JMX) rename getRangeKeySample to sampleKeyRange to avoid returning
   multi-MB results as an attribute (CASSANDRA-4452)
 * flush based on data size, not throughput; overwritten columns no 
   longer artificially inflate liveRatio (CASSANDRA-4399)
 * update default commitlog segment size to 32MB and total commitlog
   size to 32/1024 MB for 32/64 bit JVMs, respectively (CASSANDRA-4422)
 * avoid using global partitioner to estimate ranges in index sstables
   (CASSANDRA-4403)
 * restore pre-CASSANDRA-3862 approach to removing expired tombstones
   from row cache during compaction (CASSANDRA-4364)
 * (stress) support for CQL prepared statements (CASSANDRA-3633)
 * Correctly catch exception when Snappy cannot be loaded (CASSANDRA-4400)
 * (cql3) Support ORDER BY when IN condition is given in WHERE clause (CASSANDRA-4327)
 * (cql3) delete "component_index" column on DROP TABLE call (CASSANDRA-4420)
 * change nanoTime() to currentTimeInMillis() in schema related code (CASSANDRA-4432)
 * add a token generation tool (CASSANDRA-3709)
 * Fix LCS bug with sstable containing only 1 row (CASSANDRA-4411)
 * fix "Can't Modify Index Name" problem on CF update (CASSANDRA-4439)
 * Fix assertion error in getOverlappingSSTables during repair (CASSANDRA-4456)
 * fix nodetool's setcompactionthreshold command (CASSANDRA-4455)
 * Ensure compacted files are never used, to avoid counter overcount (CASSANDRA-4436)
Merged from 1.0:
 * Push the validation of secondary index values to the SecondaryIndexManager (CASSANDRA-4240)
 * allow dropping columns shadowed by not-yet-expired supercolumn or row
   tombstones in PrecompactedRow (CASSANDRA-4396)


1.1.2
 * Fix cleanup not deleting index entries (CASSANDRA-4379)
 * Use correct partitioner when saving + loading caches (CASSANDRA-4331)
 * Check schema before trying to export sstable (CASSANDRA-2760)
 * Raise a meaningful exception instead of NPE when PFS encounters
   an unconfigured node + no default (CASSANDRA-4349)
 * fix bug in sstable blacklisting with LCS (CASSANDRA-4343)
 * LCS no longer promotes tiny sstables out of L0 (CASSANDRA-4341)
 * skip tombstones during hint replay (CASSANDRA-4320)
 * fix NPE in compactionstats (CASSANDRA-4318)
 * enforce 1m min keycache for auto (CASSANDRA-4306)
 * Have DeletedColumn.isMFD always return true (CASSANDRA-4307)
 * (cql3) exeption message for ORDER BY constraints said primary filter can be
    an IN clause, which is misleading (CASSANDRA-4319)
 * (cql3) Reject (not yet supported) creation of 2ndardy indexes on tables with
   composite primary keys (CASSANDRA-4328)
 * Set JVM stack size to 160k for java 7 (CASSANDRA-4275)
 * cqlsh: add COPY command to load data from CSV flat files (CASSANDRA-4012)
 * CFMetaData.fromThrift to throw ConfigurationException upon error (CASSANDRA-4353)
 * Use CF comparator to sort indexed columns in SecondaryIndexManager
   (CASSANDRA-4365)
 * add strategy_options to the KSMetaData.toString() output (CASSANDRA-4248)
 * (cql3) fix range queries containing unqueried results (CASSANDRA-4372)
 * (cql3) allow updating column_alias types (CASSANDRA-4041)
 * (cql3) Fix deletion bug (CASSANDRA-4193)
 * Fix computation of overlapping sstable for leveled compaction (CASSANDRA-4321)
 * Improve scrub and allow to run it offline (CASSANDRA-4321)
 * Fix assertionError in StorageService.bulkLoad (CASSANDRA-4368)
 * (cqlsh) add option to authenticate to a keyspace at startup (CASSANDRA-4108)
 * (cqlsh) fix ASSUME functionality (CASSANDRA-4352)
 * Fix ColumnFamilyRecordReader to not return progress > 100% (CASSANDRA-3942)
Merged from 1.0:
 * Set gc_grace on index CF to 0 (CASSANDRA-4314)


1.1.1
 * add populate_io_cache_on_flush option (CASSANDRA-2635)
 * allow larger cache capacities than 2GB (CASSANDRA-4150)
 * add getsstables command to nodetool (CASSANDRA-4199)
 * apply parent CF compaction settings to secondary index CFs (CASSANDRA-4280)
 * preserve commitlog size cap when recycling segments at startup
   (CASSANDRA-4201)
 * (Hadoop) fix split generation regression (CASSANDRA-4259)
 * ignore min/max compactions settings in LCS, while preserving
   behavior that min=max=0 disables autocompaction (CASSANDRA-4233)
 * log number of rows read from saved cache (CASSANDRA-4249)
 * calculate exact size required for cleanup operations (CASSANDRA-1404)
 * avoid blocking additional writes during flush when the commitlog
   gets behind temporarily (CASSANDRA-1991)
 * enable caching on index CFs based on data CF cache setting (CASSANDRA-4197)
 * warn on invalid replication strategy creation options (CASSANDRA-4046)
 * remove [Freeable]Memory finalizers (CASSANDRA-4222)
 * include tombstone size in ColumnFamily.size, which can prevent OOM
   during sudden mass delete operations by yielding a nonzero liveRatio
   (CASSANDRA-3741)
 * Open 1 sstableScanner per level for leveled compaction (CASSANDRA-4142)
 * Optimize reads when row deletion timestamps allow us to restrict
   the set of sstables we check (CASSANDRA-4116)
 * add support for commitlog archiving and point-in-time recovery
   (CASSANDRA-3690)
 * avoid generating redundant compaction tasks during streaming
   (CASSANDRA-4174)
 * add -cf option to nodetool snapshot, and takeColumnFamilySnapshot to
   StorageService mbean (CASSANDRA-556)
 * optimize cleanup to drop entire sstables where possible (CASSANDRA-4079)
 * optimize truncate when autosnapshot is disabled (CASSANDRA-4153)
 * update caches to use byte[] keys to reduce memory overhead (CASSANDRA-3966)
 * add column limit to cli (CASSANDRA-3012, 4098)
 * clean up and optimize DataOutputBuffer, used by CQL compression and
   CompositeType (CASSANDRA-4072)
 * optimize commitlog checksumming (CASSANDRA-3610)
 * identify and blacklist corrupted SSTables from future compactions 
   (CASSANDRA-2261)
 * Move CfDef and KsDef validation out of thrift (CASSANDRA-4037)
 * Expose API to repair a user provided range (CASSANDRA-3912)
 * Add way to force the cassandra-cli to refresh its schema (CASSANDRA-4052)
 * Avoid having replicate on write tasks stacking up at CL.ONE (CASSANDRA-2889)
 * (cql3) Backwards compatibility for composite comparators in non-cql3-aware
   clients (CASSANDRA-4093)
 * (cql3) Fix order by for reversed queries (CASSANDRA-4160)
 * (cql3) Add ReversedType support (CASSANDRA-4004)
 * (cql3) Add timeuuid type (CASSANDRA-4194)
 * (cql3) Minor fixes (CASSANDRA-4185)
 * (cql3) Fix prepared statement in BATCH (CASSANDRA-4202)
 * (cql3) Reduce the list of reserved keywords (CASSANDRA-4186)
 * (cql3) Move max/min compaction thresholds to compaction strategy options
   (CASSANDRA-4187)
 * Fix exception during move when localhost is the only source (CASSANDRA-4200)
 * (cql3) Allow paging through non-ordered partitioner results (CASSANDRA-3771)
 * (cql3) Fix drop index (CASSANDRA-4192)
 * (cql3) Don't return range ghosts anymore (CASSANDRA-3982)
 * fix re-creating Keyspaces/ColumnFamilies with the same name as dropped
   ones (CASSANDRA-4219)
 * fix SecondaryIndex LeveledManifest save upon snapshot (CASSANDRA-4230)
 * fix missing arrayOffset in FBUtilities.hash (CASSANDRA-4250)
 * (cql3) Add name of parameters in CqlResultSet (CASSANDRA-4242)
 * (cql3) Correctly validate order by queries (CASSANDRA-4246)
 * rename stress to cassandra-stress for saner packaging (CASSANDRA-4256)
 * Fix exception on colum metadata with non-string comparator (CASSANDRA-4269)
 * Check for unknown/invalid compression options (CASSANDRA-4266)
 * (cql3) Adds simple access to column timestamp and ttl (CASSANDRA-4217)
 * (cql3) Fix range queries with secondary indexes (CASSANDRA-4257)
 * Better error messages from improper input in cli (CASSANDRA-3865)
 * Try to stop all compaction upon Keyspace or ColumnFamily drop (CASSANDRA-4221)
 * (cql3) Allow keyspace properties to contain hyphens (CASSANDRA-4278)
 * (cql3) Correctly validate keyspace access in create table (CASSANDRA-4296)
 * Avoid deadlock in migration stage (CASSANDRA-3882)
 * Take supercolumn names and deletion info into account in memtable throughput
   (CASSANDRA-4264)
 * Add back backward compatibility for old style replication factor (CASSANDRA-4294)
 * Preserve compatibility with pre-1.1 index queries (CASSANDRA-4262)
Merged from 1.0:
 * Fix super columns bug where cache is not updated (CASSANDRA-4190)
 * fix maxTimestamp to include row tombstones (CASSANDRA-4116)
 * (CLI) properly handle quotes in create/update keyspace commands (CASSANDRA-4129)
 * Avoids possible deadlock during bootstrap (CASSANDRA-4159)
 * fix stress tool that hangs forever on timeout or error (CASSANDRA-4128)
 * stress tool to return appropriate exit code on failure (CASSANDRA-4188)
 * fix compaction NPE when out of disk space and assertions disabled
   (CASSANDRA-3985)
 * synchronize LCS getEstimatedTasks to avoid CME (CASSANDRA-4255)
 * ensure unique streaming session id's (CASSANDRA-4223)
 * kick off background compaction when min/max thresholds change 
   (CASSANDRA-4279)
 * improve ability of STCS.getBuckets to deal with 100s of 1000s of
   sstables, such as when convertinb back from LCS (CASSANDRA-4287)
 * Oversize integer in CQL throws NumberFormatException (CASSANDRA-4291)
 * fix 1.0.x node join to mixed version cluster, other nodes >= 1.1 (CASSANDRA-4195)
 * Fix LCS splitting sstable base on uncompressed size (CASSANDRA-4419)
 * Push the validation of secondary index values to the SecondaryIndexManager (CASSANDRA-4240)
 * Don't purge columns during upgradesstables (CASSANDRA-4462)
 * Make cqlsh work with piping (CASSANDRA-4113)
 * Validate arguments for nodetool decommission (CASSANDRA-4061)
 * Report thrift status in nodetool info (CASSANDRA-4010)


1.1.0-final
 * average a reduced liveRatio estimate with the previous one (CASSANDRA-4065)
 * Allow KS and CF names up to 48 characters (CASSANDRA-4157)
 * fix stress build (CASSANDRA-4140)
 * add time remaining estimate to nodetool compactionstats (CASSANDRA-4167)
 * (cql) fix NPE in cql3 ALTER TABLE (CASSANDRA-4163)
 * (cql) Add support for CL.TWO and CL.THREE in CQL (CASSANDRA-4156)
 * (cql) Fix type in CQL3 ALTER TABLE preventing update (CASSANDRA-4170)
 * (cql) Throw invalid exception from CQL3 on obsolete options (CASSANDRA-4171)
 * (cqlsh) fix recognizing uppercase SELECT keyword (CASSANDRA-4161)
 * Pig: wide row support (CASSANDRA-3909)
Merged from 1.0:
 * avoid streaming empty files with bulk loader if sstablewriter errors out
   (CASSANDRA-3946)


1.1-rc1
 * Include stress tool in binary builds (CASSANDRA-4103)
 * (Hadoop) fix wide row iteration when last row read was deleted
   (CASSANDRA-4154)
 * fix read_repair_chance to really default to 0.1 in the cli (CASSANDRA-4114)
 * Adds caching and bloomFilterFpChange to CQL options (CASSANDRA-4042)
 * Adds posibility to autoconfigure size of the KeyCache (CASSANDRA-4087)
 * fix KEYS index from skipping results (CASSANDRA-3996)
 * Remove sliced_buffer_size_in_kb dead option (CASSANDRA-4076)
 * make loadNewSStable preserve sstable version (CASSANDRA-4077)
 * Respect 1.0 cache settings as much as possible when upgrading 
   (CASSANDRA-4088)
 * relax path length requirement for sstable files when upgrading on 
   non-Windows platforms (CASSANDRA-4110)
 * fix terminination of the stress.java when errors were encountered
   (CASSANDRA-4128)
 * Move CfDef and KsDef validation out of thrift (CASSANDRA-4037)
 * Fix get_paged_slice (CASSANDRA-4136)
 * CQL3: Support slice with exclusive start and stop (CASSANDRA-3785)
Merged from 1.0:
 * support PropertyFileSnitch in bulk loader (CASSANDRA-4145)
 * add auto_snapshot option allowing disabling snapshot before drop/truncate
   (CASSANDRA-3710)
 * allow short snitch names (CASSANDRA-4130)


1.1-beta2
 * rename loaded sstables to avoid conflicts with local snapshots
   (CASSANDRA-3967)
 * start hint replay as soon as FD notifies that the target is back up
   (CASSANDRA-3958)
 * avoid unproductive deserializing of cached rows during compaction
   (CASSANDRA-3921)
 * fix concurrency issues with CQL keyspace creation (CASSANDRA-3903)
 * Show Effective Owership via Nodetool ring <keyspace> (CASSANDRA-3412)
 * Update ORDER BY syntax for CQL3 (CASSANDRA-3925)
 * Fix BulkRecordWriter to not throw NPE if reducer gets no map data from Hadoop (CASSANDRA-3944)
 * Fix bug with counters in super columns (CASSANDRA-3821)
 * Remove deprecated merge_shard_chance (CASSANDRA-3940)
 * add a convenient way to reset a node's schema (CASSANDRA-2963)
 * fix for intermittent SchemaDisagreementException (CASSANDRA-3884)
 * CLI `list <CF>` to limit number of columns and their order (CASSANDRA-3012)
 * ignore deprecated KsDef/CfDef/ColumnDef fields in native schema (CASSANDRA-3963)
 * CLI to report when unsupported column_metadata pair was given (CASSANDRA-3959)
 * reincarnate removed and deprecated KsDef/CfDef attributes (CASSANDRA-3953)
 * Fix race between writes and read for cache (CASSANDRA-3862)
 * perform static initialization of StorageProxy on start-up (CASSANDRA-3797)
 * support trickling fsync() on writes (CASSANDRA-3950)
 * expose counters for unavailable/timeout exceptions given to thrift clients (CASSANDRA-3671)
 * avoid quadratic startup time in LeveledManifest (CASSANDRA-3952)
 * Add type information to new schema_ columnfamilies and remove thrift
   serialization for schema (CASSANDRA-3792)
 * add missing column validator options to the CLI help (CASSANDRA-3926)
 * skip reading saved key cache if CF's caching strategy is NONE or ROWS_ONLY (CASSANDRA-3954)
 * Unify migration code (CASSANDRA-4017)
Merged from 1.0:
 * cqlsh: guess correct version of Python for Arch Linux (CASSANDRA-4090)
 * (CLI) properly handle quotes in create/update keyspace commands (CASSANDRA-4129)
 * Avoids possible deadlock during bootstrap (CASSANDRA-4159)
 * fix stress tool that hangs forever on timeout or error (CASSANDRA-4128)
 * Fix super columns bug where cache is not updated (CASSANDRA-4190)
 * stress tool to return appropriate exit code on failure (CASSANDRA-4188)


1.0.9
 * improve index sampling performance (CASSANDRA-4023)
 * always compact away deleted hints immediately after handoff (CASSANDRA-3955)
 * delete hints from dropped ColumnFamilies on handoff instead of
   erroring out (CASSANDRA-3975)
 * add CompositeType ref to the CLI doc for create/update column family (CASSANDRA-3980)
 * Pig: support Counter ColumnFamilies (CASSANDRA-3973)
 * Pig: Composite column support (CASSANDRA-3684)
 * Avoid NPE during repair when a keyspace has no CFs (CASSANDRA-3988)
 * Fix division-by-zero error on get_slice (CASSANDRA-4000)
 * don't change manifest level for cleanup, scrub, and upgradesstables
   operations under LeveledCompactionStrategy (CASSANDRA-3989, 4112)
 * fix race leading to super columns assertion failure (CASSANDRA-3957)
 * fix NPE on invalid CQL delete command (CASSANDRA-3755)
 * allow custom types in CLI's assume command (CASSANDRA-4081)
 * fix totalBytes count for parallel compactions (CASSANDRA-3758)
 * fix intermittent NPE in get_slice (CASSANDRA-4095)
 * remove unnecessary asserts in native code interfaces (CASSANDRA-4096)
 * Validate blank keys in CQL to avoid assertion errors (CASSANDRA-3612)
 * cqlsh: fix bad decoding of some column names (CASSANDRA-4003)
 * cqlsh: fix incorrect padding with unicode chars (CASSANDRA-4033)
 * Fix EC2 snitch incorrectly reporting region (CASSANDRA-4026)
 * Shut down thrift during decommission (CASSANDRA-4086)
 * Expose nodetool cfhistograms for 2ndary indexes (CASSANDRA-4063)
Merged from 0.8:
 * Fix ConcurrentModificationException in gossiper (CASSANDRA-4019)


1.1-beta1
 * (cqlsh)
   + add SOURCE and CAPTURE commands, and --file option (CASSANDRA-3479)
   + add ALTER COLUMNFAMILY WITH (CASSANDRA-3523)
   + bundle Python dependencies with Cassandra (CASSANDRA-3507)
   + added to Debian package (CASSANDRA-3458)
   + display byte data instead of erroring out on decode failure 
     (CASSANDRA-3874)
 * add nodetool rebuild_index (CASSANDRA-3583)
 * add nodetool rangekeysample (CASSANDRA-2917)
 * Fix streaming too much data during move operations (CASSANDRA-3639)
 * Nodetool and CLI connect to localhost by default (CASSANDRA-3568)
 * Reduce memory used by primary index sample (CASSANDRA-3743)
 * (Hadoop) separate input/output configurations (CASSANDRA-3197, 3765)
 * avoid returning internal Cassandra classes over JMX (CASSANDRA-2805)
 * add row-level isolation via SnapTree (CASSANDRA-2893)
 * Optimize key count estimation when opening sstable on startup
   (CASSANDRA-2988)
 * multi-dc replication optimization supporting CL > ONE (CASSANDRA-3577)
 * add command to stop compactions (CASSANDRA-1740, 3566, 3582)
 * multithreaded streaming (CASSANDRA-3494)
 * removed in-tree redhat spec (CASSANDRA-3567)
 * "defragment" rows for name-based queries under STCS, again (CASSANDRA-2503)
 * Recycle commitlog segments for improved performance 
   (CASSANDRA-3411, 3543, 3557, 3615)
 * update size-tiered compaction to prioritize small tiers (CASSANDRA-2407)
 * add message expiration logic to OutboundTcpConnection (CASSANDRA-3005)
 * off-heap cache to use sun.misc.Unsafe instead of JNA (CASSANDRA-3271)
 * EACH_QUORUM is only supported for writes (CASSANDRA-3272)
 * replace compactionlock use in schema migration by checking CFS.isValid
   (CASSANDRA-3116)
 * recognize that "SELECT first ... *" isn't really "SELECT *" (CASSANDRA-3445)
 * Use faster bytes comparison (CASSANDRA-3434)
 * Bulk loader is no longer a fat client, (HADOOP) bulk load output format
   (CASSANDRA-3045)
 * (Hadoop) add support for KeyRange.filter
 * remove assumption that keys and token are in bijection
   (CASSANDRA-1034, 3574, 3604)
 * always remove endpoints from delevery queue in HH (CASSANDRA-3546)
 * fix race between cf flush and its 2ndary indexes flush (CASSANDRA-3547)
 * fix potential race in AES when a repair fails (CASSANDRA-3548)
 * Remove columns shadowed by a deleted container even when we cannot purge
   (CASSANDRA-3538)
 * Improve memtable slice iteration performance (CASSANDRA-3545)
 * more efficient allocation of small bloom filters (CASSANDRA-3618)
 * Use separate writer thread in SSTableSimpleUnsortedWriter (CASSANDRA-3619)
 * fsync the directory after new sstable or commitlog segment are created (CASSANDRA-3250)
 * fix minor issues reported by FindBugs (CASSANDRA-3658)
 * global key/row caches (CASSANDRA-3143, 3849)
 * optimize memtable iteration during range scan (CASSANDRA-3638)
 * introduce 'crc_check_chance' in CompressionParameters to support
   a checksum percentage checking chance similarly to read-repair (CASSANDRA-3611)
 * a way to deactivate global key/row cache on per-CF basis (CASSANDRA-3667)
 * fix LeveledCompactionStrategy broken because of generation pre-allocation
   in LeveledManifest (CASSANDRA-3691)
 * finer-grained control over data directories (CASSANDRA-2749)
 * Fix ClassCastException during hinted handoff (CASSANDRA-3694)
 * Upgrade Thrift to 0.7 (CASSANDRA-3213)
 * Make stress.java insert operation to use microseconds (CASSANDRA-3725)
 * Allows (internally) doing a range query with a limit of columns instead of
   rows (CASSANDRA-3742)
 * Allow rangeSlice queries to be start/end inclusive/exclusive (CASSANDRA-3749)
 * Fix BulkLoader to support new SSTable layout and add stream
   throttling to prevent an NPE when there is no yaml config (CASSANDRA-3752)
 * Allow concurrent schema migrations (CASSANDRA-1391, 3832)
 * Add SnapshotCommand to trigger snapshot on remote node (CASSANDRA-3721)
 * Make CFMetaData conversions to/from thrift/native schema inverses
   (CASSANDRA_3559)
 * Add initial code for CQL 3.0-beta (CASSANDRA-2474, 3781, 3753)
 * Add wide row support for ColumnFamilyInputFormat (CASSANDRA-3264)
 * Allow extending CompositeType comparator (CASSANDRA-3657)
 * Avoids over-paging during get_count (CASSANDRA-3798)
 * Add new command to rebuild a node without (repair) merkle tree calculations
   (CASSANDRA-3483, 3922)
 * respect not only row cache capacity but caching mode when
   trying to read data (CASSANDRA-3812)
 * fix system tests (CASSANDRA-3827)
 * CQL support for altering row key type in ALTER TABLE (CASSANDRA-3781)
 * turn compression on by default (CASSANDRA-3871)
 * make hexToBytes refuse invalid input (CASSANDRA-2851)
 * Make secondary indexes CF inherit compression and compaction from their
   parent CF (CASSANDRA-3877)
 * Finish cleanup up tombstone purge code (CASSANDRA-3872)
 * Avoid NPE on aboarted stream-out sessions (CASSANDRA-3904)
 * BulkRecordWriter throws NPE for counter columns (CASSANDRA-3906)
 * Support compression using BulkWriter (CASSANDRA-3907)


1.0.8
 * fix race between cleanup and flush on secondary index CFSes (CASSANDRA-3712)
 * avoid including non-queried nodes in rangeslice read repair
   (CASSANDRA-3843)
 * Only snapshot CF being compacted for snapshot_before_compaction 
   (CASSANDRA-3803)
 * Log active compactions in StatusLogger (CASSANDRA-3703)
 * Compute more accurate compaction score per level (CASSANDRA-3790)
 * Return InvalidRequest when using a keyspace that doesn't exist
   (CASSANDRA-3764)
 * disallow user modification of System keyspace (CASSANDRA-3738)
 * allow using sstable2json on secondary index data (CASSANDRA-3738)
 * (cqlsh) add DESCRIBE COLUMNFAMILIES (CASSANDRA-3586)
 * (cqlsh) format blobs correctly and use colors to improve output
   readability (CASSANDRA-3726)
 * synchronize BiMap of bootstrapping tokens (CASSANDRA-3417)
 * show index options in CLI (CASSANDRA-3809)
 * add optional socket timeout for streaming (CASSANDRA-3838)
 * fix truncate not to leave behind non-CFS backed secondary indexes
   (CASSANDRA-3844)
 * make CLI `show schema` to use output stream directly instead
   of StringBuilder (CASSANDRA-3842)
 * remove the wait on hint future during write (CASSANDRA-3870)
 * (cqlsh) ignore missing CfDef opts (CASSANDRA-3933)
 * (cqlsh) look for cqlshlib relative to realpath (CASSANDRA-3767)
 * Fix short read protection (CASSANDRA-3934)
 * Make sure infered and actual schema match (CASSANDRA-3371)
 * Fix NPE during HH delivery (CASSANDRA-3677)
 * Don't put boostrapping node in 'hibernate' status (CASSANDRA-3737)
 * Fix double quotes in windows bat files (CASSANDRA-3744)
 * Fix bad validator lookup (CASSANDRA-3789)
 * Fix soft reset in EC2MultiRegionSnitch (CASSANDRA-3835)
 * Don't leave zombie connections with THSHA thrift server (CASSANDRA-3867)
 * (cqlsh) fix deserialization of data (CASSANDRA-3874)
 * Fix removetoken force causing an inconsistent state (CASSANDRA-3876)
 * Fix ahndling of some types with Pig (CASSANDRA-3886)
 * Don't allow to drop the system keyspace (CASSANDRA-3759)
 * Make Pig deletes disabled by default and configurable (CASSANDRA-3628)
Merged from 0.8:
 * (Pig) fix CassandraStorage to use correct comparator in Super ColumnFamily
   case (CASSANDRA-3251)
 * fix thread safety issues in commitlog replay, primarily affecting
   systems with many (100s) of CF definitions (CASSANDRA-3751)
 * Fix relevant tombstone ignored with super columns (CASSANDRA-3875)


1.0.7
 * fix regression in HH page size calculation (CASSANDRA-3624)
 * retry failed stream on IOException (CASSANDRA-3686)
 * allow configuring bloom_filter_fp_chance (CASSANDRA-3497)
 * attempt hint delivery every ten minutes, or when failure detector
   notifies us that a node is back up, whichever comes first.  hint
   handoff throttle delay default changed to 1ms, from 50 (CASSANDRA-3554)
 * add nodetool setstreamthroughput (CASSANDRA-3571)
 * fix assertion when dropping a columnfamily with no sstables (CASSANDRA-3614)
 * more efficient allocation of small bloom filters (CASSANDRA-3618)
 * CLibrary.createHardLinkWithExec() to check for errors (CASSANDRA-3101)
 * Avoid creating empty and non cleaned writer during compaction (CASSANDRA-3616)
 * stop thrift service in shutdown hook so we can quiesce MessagingService
   (CASSANDRA-3335)
 * (CQL) compaction_strategy_options and compression_parameters for
   CREATE COLUMNFAMILY statement (CASSANDRA-3374)
 * Reset min/max compaction threshold when creating size tiered compaction
   strategy (CASSANDRA-3666)
 * Don't ignore IOException during compaction (CASSANDRA-3655)
 * Fix assertion error for CF with gc_grace=0 (CASSANDRA-3579)
 * Shutdown ParallelCompaction reducer executor after use (CASSANDRA-3711)
 * Avoid < 0 value for pending tasks in leveled compaction (CASSANDRA-3693)
 * (Hadoop) Support TimeUUID in Pig CassandraStorage (CASSANDRA-3327)
 * Check schema is ready before continuing boostrapping (CASSANDRA-3629)
 * Catch overflows during parsing of chunk_length_kb (CASSANDRA-3644)
 * Improve stream protocol mismatch errors (CASSANDRA-3652)
 * Avoid multiple thread doing HH to the same target (CASSANDRA-3681)
 * Add JMX property for rp_timeout_in_ms (CASSANDRA-2940)
 * Allow DynamicCompositeType to compare component of different types
   (CASSANDRA-3625)
 * Flush non-cfs backed secondary indexes (CASSANDRA-3659)
 * Secondary Indexes should report memory consumption (CASSANDRA-3155)
 * fix for SelectStatement start/end key are not set correctly
   when a key alias is involved (CASSANDRA-3700)
 * fix CLI `show schema` command insert of an extra comma in
   column_metadata (CASSANDRA-3714)
Merged from 0.8:
 * avoid logging (harmless) exception when GC takes < 1ms (CASSANDRA-3656)
 * prevent new nodes from thinking down nodes are up forever (CASSANDRA-3626)
 * use correct list of replicas for LOCAL_QUORUM reads when read repair
   is disabled (CASSANDRA-3696)
 * block on flush before compacting hints (may prevent OOM) (CASSANDRA-3733)


1.0.6
 * (CQL) fix cqlsh support for replicate_on_write (CASSANDRA-3596)
 * fix adding to leveled manifest after streaming (CASSANDRA-3536)
 * filter out unavailable cipher suites when using encryption (CASSANDRA-3178)
 * (HADOOP) add old-style api support for CFIF and CFRR (CASSANDRA-2799)
 * Support TimeUUIDType column names in Stress.java tool (CASSANDRA-3541)
 * (CQL) INSERT/UPDATE/DELETE/TRUNCATE commands should allow CF names to
   be qualified by keyspace (CASSANDRA-3419)
 * always remove endpoints from delevery queue in HH (CASSANDRA-3546)
 * fix race between cf flush and its 2ndary indexes flush (CASSANDRA-3547)
 * fix potential race in AES when a repair fails (CASSANDRA-3548)
 * fix default value validation usage in CLI SET command (CASSANDRA-3553)
 * Optimize componentsFor method for compaction and startup time
   (CASSANDRA-3532)
 * (CQL) Proper ColumnFamily metadata validation on CREATE COLUMNFAMILY 
   (CASSANDRA-3565)
 * fix compression "chunk_length_kb" option to set correct kb value for 
   thrift/avro (CASSANDRA-3558)
 * fix missing response during range slice repair (CASSANDRA-3551)
 * 'describe ring' moved from CLI to nodetool and available through JMX (CASSANDRA-3220)
 * add back partitioner to sstable metadata (CASSANDRA-3540)
 * fix NPE in get_count for counters (CASSANDRA-3601)
Merged from 0.8:
 * remove invalid assertion that table was opened before dropping it
   (CASSANDRA-3580)
 * range and index scans now only send requests to enough replicas to
   satisfy requested CL + RR (CASSANDRA-3598)
 * use cannonical host for local node in nodetool info (CASSANDRA-3556)
 * remove nonlocal DC write optimization since it only worked with
   CL.ONE or CL.LOCAL_QUORUM (CASSANDRA-3577, 3585)
 * detect misuses of CounterColumnType (CASSANDRA-3422)
 * turn off string interning in json2sstable, take 2 (CASSANDRA-2189)
 * validate compression parameters on add/update of the ColumnFamily 
   (CASSANDRA-3573)
 * Check for 0.0.0.0 is incorrect in CFIF (CASSANDRA-3584)
 * Increase vm.max_map_count in debian packaging (CASSANDRA-3563)
 * gossiper will never add itself to saved endpoints (CASSANDRA-3485)


1.0.5
 * revert CASSANDRA-3407 (see CASSANDRA-3540)
 * fix assertion error while forwarding writes to local nodes (CASSANDRA-3539)


1.0.4
 * fix self-hinting of timed out read repair updates and make hinted handoff
   less prone to OOMing a coordinator (CASSANDRA-3440)
 * expose bloom filter sizes via JMX (CASSANDRA-3495)
 * enforce RP tokens 0..2**127 (CASSANDRA-3501)
 * canonicalize paths exposed through JMX (CASSANDRA-3504)
 * fix "liveSize" stat when sstables are removed (CASSANDRA-3496)
 * add bloom filter FP rates to nodetool cfstats (CASSANDRA-3347)
 * record partitioner in sstable metadata component (CASSANDRA-3407)
 * add new upgradesstables nodetool command (CASSANDRA-3406)
 * skip --debug requirement to see common exceptions in CLI (CASSANDRA-3508)
 * fix incorrect query results due to invalid max timestamp (CASSANDRA-3510)
 * make sstableloader recognize compressed sstables (CASSANDRA-3521)
 * avoids race in OutboundTcpConnection in multi-DC setups (CASSANDRA-3530)
 * use SETLOCAL in cassandra.bat (CASSANDRA-3506)
 * fix ConcurrentModificationException in Table.all() (CASSANDRA-3529)
Merged from 0.8:
 * fix concurrence issue in the FailureDetector (CASSANDRA-3519)
 * fix array out of bounds error in counter shard removal (CASSANDRA-3514)
 * avoid dropping tombstones when they might still be needed to shadow
   data in a different sstable (CASSANDRA-2786)


1.0.3
 * revert name-based query defragmentation aka CASSANDRA-2503 (CASSANDRA-3491)
 * fix invalidate-related test failures (CASSANDRA-3437)
 * add next-gen cqlsh to bin/ (CASSANDRA-3188, 3131, 3493)
 * (CQL) fix handling of rows with no columns (CASSANDRA-3424, 3473)
 * fix querying supercolumns by name returning only a subset of
   subcolumns or old subcolumn versions (CASSANDRA-3446)
 * automatically compute sha1 sum for uncompressed data files (CASSANDRA-3456)
 * fix reading metadata/statistics component for version < h (CASSANDRA-3474)
 * add sstable forward-compatibility (CASSANDRA-3478)
 * report compression ratio in CFSMBean (CASSANDRA-3393)
 * fix incorrect size exception during streaming of counters (CASSANDRA-3481)
 * (CQL) fix for counter decrement syntax (CASSANDRA-3418)
 * Fix race introduced by CASSANDRA-2503 (CASSANDRA-3482)
 * Fix incomplete deletion of delivered hints (CASSANDRA-3466)
 * Avoid rescheduling compactions when no compaction was executed 
   (CASSANDRA-3484)
 * fix handling of the chunk_length_kb compression options (CASSANDRA-3492)
Merged from 0.8:
 * fix updating CF row_cache_provider (CASSANDRA-3414)
 * CFMetaData.convertToThrift method to set RowCacheProvider (CASSANDRA-3405)
 * acquire compactionlock during truncate (CASSANDRA-3399)
 * fix displaying cfdef entries for super columnfamilies (CASSANDRA-3415)
 * Make counter shard merging thread safe (CASSANDRA-3178)
 * Revert CASSANDRA-2855
 * Fix bug preventing the use of efficient cross-DC writes (CASSANDRA-3472)
 * `describe ring` command for CLI (CASSANDRA-3220)
 * (Hadoop) skip empty rows when entire row is requested, redux (CASSANDRA-2855)


1.0.2
 * "defragment" rows for name-based queries under STCS (CASSANDRA-2503)
 * Add timing information to cassandra-cli GET/SET/LIST queries (CASSANDRA-3326)
 * Only create one CompressionMetadata object per sstable (CASSANDRA-3427)
 * cleanup usage of StorageService.setMode() (CASSANDRA-3388)
 * Avoid large array allocation for compressed chunk offsets (CASSANDRA-3432)
 * fix DecimalType bytebuffer marshalling (CASSANDRA-3421)
 * fix bug that caused first column in per row indexes to be ignored 
   (CASSANDRA-3441)
 * add JMX call to clean (failed) repair sessions (CASSANDRA-3316)
 * fix sstableloader reference acquisition bug (CASSANDRA-3438)
 * fix estimated row size regression (CASSANDRA-3451)
 * make sure we don't return more columns than asked (CASSANDRA-3303, 3395)
Merged from 0.8:
 * acquire compactionlock during truncate (CASSANDRA-3399)
 * fix displaying cfdef entries for super columnfamilies (CASSANDRA-3415)


1.0.1
 * acquire references during index build to prevent delete problems
   on Windows (CASSANDRA-3314)
 * describe_ring should include datacenter/topology information (CASSANDRA-2882)
 * Thrift sockets are not properly buffered (CASSANDRA-3261)
 * performance improvement for bytebufferutil compare function (CASSANDRA-3286)
 * add system.versions ColumnFamily (CASSANDRA-3140)
 * reduce network copies (CASSANDRA-3333, 3373)
 * limit nodetool to 32MB of heap (CASSANDRA-3124)
 * (CQL) update parser to accept "timestamp" instead of "date" (CASSANDRA-3149)
 * Fix CLI `show schema` to include "compression_options" (CASSANDRA-3368)
 * Snapshot to include manifest under LeveledCompactionStrategy (CASSANDRA-3359)
 * (CQL) SELECT query should allow CF name to be qualified by keyspace (CASSANDRA-3130)
 * (CQL) Fix internal application error specifying 'using consistency ...'
   in lower case (CASSANDRA-3366)
 * fix Deflate compression when compression actually makes the data bigger
   (CASSANDRA-3370)
 * optimize UUIDGen to avoid lock contention on InetAddress.getLocalHost 
   (CASSANDRA-3387)
 * tolerate index being dropped mid-mutation (CASSANDRA-3334, 3313)
 * CompactionManager is now responsible for checking for new candidates
   post-task execution, enabling more consistent leveled compaction 
   (CASSANDRA-3391)
 * Cache HSHA threads (CASSANDRA-3372)
 * use CF/KS names as snapshot prefix for drop + truncate operations
   (CASSANDRA-2997)
 * Break bloom filters up to avoid heap fragmentation (CASSANDRA-2466)
 * fix cassandra hanging on jsvc stop (CASSANDRA-3302)
 * Avoid leveled compaction getting blocked on errors (CASSANDRA-3408)
 * Make reloading the compaction strategy safe (CASSANDRA-3409)
 * ignore 0.8 hints even if compaction begins before we try to purge
   them (CASSANDRA-3385)
 * remove procrun (bin\daemon) from Cassandra source tree and 
   artifacts (CASSANDRA-3331)
 * make cassandra compile under JDK7 (CASSANDRA-3275)
 * remove dependency of clientutil.jar to FBUtilities (CASSANDRA-3299)
 * avoid truncation errors by using long math on long values (CASSANDRA-3364)
 * avoid clock drift on some Windows machine (CASSANDRA-3375)
 * display cache provider in cli 'describe keyspace' command (CASSANDRA-3384)
 * fix incomplete topology information in describe_ring (CASSANDRA-3403)
 * expire dead gossip states based on time (CASSANDRA-2961)
 * improve CompactionTask extensibility (CASSANDRA-3330)
 * Allow one leveled compaction task to kick off another (CASSANDRA-3363)
 * allow encryption only between datacenters (CASSANDRA-2802)
Merged from 0.8:
 * fix truncate allowing data to be replayed post-restart (CASSANDRA-3297)
 * make iwriter final in IndexWriter to avoid NPE (CASSANDRA-2863)
 * (CQL) update grammar to require key clause in DELETE statement
   (CASSANDRA-3349)
 * (CQL) allow numeric keyspace names in USE statement (CASSANDRA-3350)
 * (Hadoop) skip empty rows when slicing the entire row (CASSANDRA-2855)
 * Fix handling of tombstone by SSTableExport/Import (CASSANDRA-3357)
 * fix ColumnIndexer to use long offsets (CASSANDRA-3358)
 * Improved CLI exceptions (CASSANDRA-3312)
 * Fix handling of tombstone by SSTableExport/Import (CASSANDRA-3357)
 * Only count compaction as active (for throttling) when they have
   successfully acquired the compaction lock (CASSANDRA-3344)
 * Display CLI version string on startup (CASSANDRA-3196)
 * (Hadoop) make CFIF try rpc_address or fallback to listen_address
   (CASSANDRA-3214)
 * (Hadoop) accept comma delimited lists of initial thrift connections
   (CASSANDRA-3185)
 * ColumnFamily min_compaction_threshold should be >= 2 (CASSANDRA-3342)
 * (Pig) add 0.8+ types and key validation type in schema (CASSANDRA-3280)
 * Fix completely removing column metadata using CLI (CASSANDRA-3126)
 * CLI `describe cluster;` output should be on separate lines for separate versions
   (CASSANDRA-3170)
 * fix changing durable_writes keyspace option during CF creation
   (CASSANDRA-3292)
 * avoid locking on update when no indexes are involved (CASSANDRA-3386)
 * fix assertionError during repair with ordered partitioners (CASSANDRA-3369)
 * correctly serialize key_validation_class for avro (CASSANDRA-3391)
 * don't expire counter tombstone after streaming (CASSANDRA-3394)
 * prevent nodes that failed to join from hanging around forever 
   (CASSANDRA-3351)
 * remove incorrect optimization from slice read path (CASSANDRA-3390)
 * Fix race in AntiEntropyService (CASSANDRA-3400)


1.0.0-final
 * close scrubbed sstable fd before deleting it (CASSANDRA-3318)
 * fix bug preventing obsolete commitlog segments from being removed
   (CASSANDRA-3269)
 * tolerate whitespace in seed CDL (CASSANDRA-3263)
 * Change default heap thresholds to max(min(1/2 ram, 1G), min(1/4 ram, 8GB))
   (CASSANDRA-3295)
 * Fix broken CompressedRandomAccessReaderTest (CASSANDRA-3298)
 * (CQL) fix type information returned for wildcard queries (CASSANDRA-3311)
 * add estimated tasks to LeveledCompactionStrategy (CASSANDRA-3322)
 * avoid including compaction cache-warming in keycache stats (CASSANDRA-3325)
 * run compaction and hinted handoff threads at MIN_PRIORITY (CASSANDRA-3308)
 * default hsha thrift server to cpu core count in rpc pool (CASSANDRA-3329)
 * add bin\daemon to binary tarball for Windows service (CASSANDRA-3331)
 * Fix places where uncompressed size of sstables was use in place of the
   compressed one (CASSANDRA-3338)
 * Fix hsha thrift server (CASSANDRA-3346)
 * Make sure repair only stream needed sstables (CASSANDRA-3345)


1.0.0-rc2
 * Log a meaningful warning when a node receives a message for a repair session
   that doesn't exist anymore (CASSANDRA-3256)
 * test for NUMA policy support as well as numactl presence (CASSANDRA-3245)
 * Fix FD leak when internode encryption is enabled (CASSANDRA-3257)
 * Remove incorrect assertion in mergeIterator (CASSANDRA-3260)
 * FBUtilities.hexToBytes(String) to throw NumberFormatException when string
   contains non-hex characters (CASSANDRA-3231)
 * Keep SimpleSnitch proximity ordering unchanged from what the Strategy
   generates, as intended (CASSANDRA-3262)
 * remove Scrub from compactionstats when finished (CASSANDRA-3255)
 * fix counter entry in jdbc TypesMap (CASSANDRA-3268)
 * fix full queue scenario for ParallelCompactionIterator (CASSANDRA-3270)
 * fix bootstrap process (CASSANDRA-3285)
 * don't try delivering hints if when there isn't any (CASSANDRA-3176)
 * CLI documentation change for ColumnFamily `compression_options` (CASSANDRA-3282)
 * ignore any CF ids sent by client for adding CF/KS (CASSANDRA-3288)
 * remove obsolete hints on first startup (CASSANDRA-3291)
 * use correct ISortedColumns for time-optimized reads (CASSANDRA-3289)
 * Evict gossip state immediately when a token is taken over by a new IP 
   (CASSANDRA-3259)


1.0.0-rc1
 * Update CQL to generate microsecond timestamps by default (CASSANDRA-3227)
 * Fix counting CFMetadata towards Memtable liveRatio (CASSANDRA-3023)
 * Kill server on wrapped OOME such as from FileChannel.map (CASSANDRA-3201)
 * remove unnecessary copy when adding to row cache (CASSANDRA-3223)
 * Log message when a full repair operation completes (CASSANDRA-3207)
 * Fix streamOutSession keeping sstables references forever if the remote end
   dies (CASSANDRA-3216)
 * Remove dynamic_snitch boolean from example configuration (defaulting to 
   true) and set default badness threshold to 0.1 (CASSANDRA-3229)
 * Base choice of random or "balanced" token on bootstrap on whether
   schema definitions were found (CASSANDRA-3219)
 * Fixes for LeveledCompactionStrategy score computation, prioritization,
   scheduling, and performance (CASSANDRA-3224, 3234)
 * parallelize sstable open at server startup (CASSANDRA-2988)
 * fix handling of exceptions writing to OutboundTcpConnection (CASSANDRA-3235)
 * Allow using quotes in "USE <keyspace>;" CLI command (CASSANDRA-3208)
 * Don't allow any cache loading exceptions to halt startup (CASSANDRA-3218)
 * Fix sstableloader --ignores option (CASSANDRA-3247)
 * File descriptor limit increased in packaging (CASSANDRA-3206)
 * Fix deadlock in commit log during flush (CASSANDRA-3253) 


1.0.0-beta1
 * removed binarymemtable (CASSANDRA-2692)
 * add commitlog_total_space_in_mb to prevent fragmented logs (CASSANDRA-2427)
 * removed commitlog_rotation_threshold_in_mb configuration (CASSANDRA-2771)
 * make AbstractBounds.normalize de-overlapp overlapping ranges (CASSANDRA-2641)
 * replace CollatingIterator, ReducingIterator with MergeIterator 
   (CASSANDRA-2062)
 * Fixed the ability to set compaction strategy in cli using create column 
   family command (CASSANDRA-2778)
 * clean up tmp files after failed compaction (CASSANDRA-2468)
 * restrict repair streaming to specific columnfamilies (CASSANDRA-2280)
 * don't bother persisting columns shadowed by a row tombstone (CASSANDRA-2589)
 * reset CF and SC deletion times after gc_grace (CASSANDRA-2317)
 * optimize away seek when compacting wide rows (CASSANDRA-2879)
 * single-pass streaming (CASSANDRA-2677, 2906, 2916, 3003)
 * use reference counting for deleting sstables instead of relying on GC
   (CASSANDRA-2521, 3179)
 * store hints as serialized mutations instead of pointers to data row
   (CASSANDRA-2045)
 * store hints in the coordinator node instead of in the closest replica 
   (CASSANDRA-2914)
 * add row_cache_keys_to_save CF option (CASSANDRA-1966)
 * check column family validity in nodetool repair (CASSANDRA-2933)
 * use lazy initialization instead of class initialization in NodeId
   (CASSANDRA-2953)
 * add paging to get_count (CASSANDRA-2894)
 * fix "short reads" in [multi]get (CASSANDRA-2643, 3157, 3192)
 * add optional compression for sstables (CASSANDRA-47, 2994, 3001, 3128)
 * add scheduler JMX metrics (CASSANDRA-2962)
 * add block level checksum for compressed data (CASSANDRA-1717)
 * make column family backed column map pluggable and introduce unsynchronized
   ArrayList backed one to speedup reads (CASSANDRA-2843, 3165, 3205)
 * refactoring of the secondary index api (CASSANDRA-2982)
 * make CL > ONE reads wait for digest reconciliation before returning
   (CASSANDRA-2494)
 * fix missing logging for some exceptions (CASSANDRA-2061)
 * refactor and optimize ColumnFamilyStore.files(...) and Descriptor.fromFilename(String)
   and few other places responsible for work with SSTable files (CASSANDRA-3040)
 * Stop reading from sstables once we know we have the most recent columns,
   for query-by-name requests (CASSANDRA-2498)
 * Add query-by-column mode to stress.java (CASSANDRA-3064)
 * Add "install" command to cassandra.bat (CASSANDRA-292)
 * clean up KSMetadata, CFMetadata from unnecessary
   Thrift<->Avro conversion methods (CASSANDRA-3032)
 * Add timeouts to client request schedulers (CASSANDRA-3079, 3096)
 * Cli to use hashes rather than array of hashes for strategy options (CASSANDRA-3081)
 * LeveledCompactionStrategy (CASSANDRA-1608, 3085, 3110, 3087, 3145, 3154, 3182)
 * Improvements of the CLI `describe` command (CASSANDRA-2630)
 * reduce window where dropped CF sstables may not be deleted (CASSANDRA-2942)
 * Expose gossip/FD info to JMX (CASSANDRA-2806)
 * Fix streaming over SSL when compressed SSTable involved (CASSANDRA-3051)
 * Add support for pluggable secondary index implementations (CASSANDRA-3078)
 * remove compaction_thread_priority setting (CASSANDRA-3104)
 * generate hints for replicas that timeout, not just replicas that are known
   to be down before starting (CASSANDRA-2034)
 * Add throttling for internode streaming (CASSANDRA-3080)
 * make the repair of a range repair all replica (CASSANDRA-2610, 3194)
 * expose the ability to repair the first range (as returned by the
   partitioner) of a node (CASSANDRA-2606)
 * Streams Compression (CASSANDRA-3015)
 * add ability to use multiple threads during a single compaction
   (CASSANDRA-2901)
 * make AbstractBounds.normalize support overlapping ranges (CASSANDRA-2641)
 * fix of the CQL count() behavior (CASSANDRA-3068)
 * use TreeMap backed column families for the SSTable simple writers
   (CASSANDRA-3148)
 * fix inconsistency of the CLI syntax when {} should be used instead of [{}]
   (CASSANDRA-3119)
 * rename CQL type names to match expected SQL behavior (CASSANDRA-3149, 3031)
 * Arena-based allocation for memtables (CASSANDRA-2252, 3162, 3163, 3168)
 * Default RR chance to 0.1 (CASSANDRA-3169)
 * Add RowLevel support to secondary index API (CASSANDRA-3147)
 * Make SerializingCacheProvider the default if JNA is available (CASSANDRA-3183)
 * Fix backwards compatibilty for CQL memtable properties (CASSANDRA-3190)
 * Add five-minute delay before starting compactions on a restarted server
   (CASSANDRA-3181)
 * Reduce copies done for intra-host messages (CASSANDRA-1788, 3144)
 * support of compaction strategy option for stress.java (CASSANDRA-3204)
 * make memtable throughput and column count thresholds no-ops (CASSANDRA-2449)
 * Return schema information along with the resultSet in CQL (CASSANDRA-2734)
 * Add new DecimalType (CASSANDRA-2883)
 * Fix assertion error in RowRepairResolver (CASSANDRA-3156)
 * Reduce unnecessary high buffer sizes (CASSANDRA-3171)
 * Pluggable compaction strategy (CASSANDRA-1610)
 * Add new broadcast_address config option (CASSANDRA-2491)


0.8.7
 * Kill server on wrapped OOME such as from FileChannel.map (CASSANDRA-3201)
 * Allow using quotes in "USE <keyspace>;" CLI command (CASSANDRA-3208)
 * Log message when a full repair operation completes (CASSANDRA-3207)
 * Don't allow any cache loading exceptions to halt startup (CASSANDRA-3218)
 * Fix sstableloader --ignores option (CASSANDRA-3247)
 * File descriptor limit increased in packaging (CASSANDRA-3206)
 * Log a meaningfull warning when a node receive a message for a repair session
   that doesn't exist anymore (CASSANDRA-3256)
 * Fix FD leak when internode encryption is enabled (CASSANDRA-3257)
 * FBUtilities.hexToBytes(String) to throw NumberFormatException when string
   contains non-hex characters (CASSANDRA-3231)
 * Keep SimpleSnitch proximity ordering unchanged from what the Strategy
   generates, as intended (CASSANDRA-3262)
 * remove Scrub from compactionstats when finished (CASSANDRA-3255)
 * Fix tool .bat files when CASSANDRA_HOME contains spaces (CASSANDRA-3258)
 * Force flush of status table when removing/updating token (CASSANDRA-3243)
 * Evict gossip state immediately when a token is taken over by a new IP (CASSANDRA-3259)
 * Fix bug where the failure detector can take too long to mark a host
   down (CASSANDRA-3273)
 * (Hadoop) allow wrapping ranges in queries (CASSANDRA-3137)
 * (Hadoop) check all interfaces for a match with split location
   before falling back to random replica (CASSANDRA-3211)
 * (Hadoop) Make Pig storage handle implements LoadMetadata (CASSANDRA-2777)
 * (Hadoop) Fix exception during PIG 'dump' (CASSANDRA-2810)
 * Fix stress COUNTER_GET option (CASSANDRA-3301)
 * Fix missing fields in CLI `show schema` output (CASSANDRA-3304)
 * Nodetool no longer leaks threads and closes JMX connections (CASSANDRA-3309)
 * fix truncate allowing data to be replayed post-restart (CASSANDRA-3297)
 * Move SimpleAuthority and SimpleAuthenticator to examples (CASSANDRA-2922)
 * Fix handling of tombstone by SSTableExport/Import (CASSANDRA-3357)
 * Fix transposition in cfHistograms (CASSANDRA-3222)
 * Allow using number as DC name when creating keyspace in CQL (CASSANDRA-3239)
 * Force flush of system table after updating/removing a token (CASSANDRA-3243)


0.8.6
 * revert CASSANDRA-2388
 * change TokenRange.endpoints back to listen/broadcast address to match
   pre-1777 behavior, and add TokenRange.rpc_endpoints instead (CASSANDRA-3187)
 * avoid trying to watch cassandra-topology.properties when loaded from jar
   (CASSANDRA-3138)
 * prevent users from creating keyspaces with LocalStrategy replication
   (CASSANDRA-3139)
 * fix CLI `show schema;` to output correct keyspace definition statement
   (CASSANDRA-3129)
 * CustomTThreadPoolServer to log TTransportException at DEBUG level
   (CASSANDRA-3142)
 * allow topology sort to work with non-unique rack names between 
   datacenters (CASSANDRA-3152)
 * Improve caching of same-version Messages on digest and repair paths
   (CASSANDRA-3158)
 * Randomize choice of first replica for counter increment (CASSANDRA-2890)
 * Fix using read_repair_chance instead of merge_shard_change (CASSANDRA-3202)
 * Avoid streaming data to nodes that already have it, on move as well as
   decommission (CASSANDRA-3041)
 * Fix divide by zero error in GCInspector (CASSANDRA-3164)
 * allow quoting of the ColumnFamily name in CLI `create column family`
   statement (CASSANDRA-3195)
 * Fix rolling upgrade from 0.7 to 0.8 problem (CASSANDRA-3166)
 * Accomodate missing encryption_options in IncomingTcpConnection.stream
   (CASSANDRA-3212)


0.8.5
 * fix NPE when encryption_options is unspecified (CASSANDRA-3007)
 * include column name in validation failure exceptions (CASSANDRA-2849)
 * make sure truncate clears out the commitlog so replay won't re-
   populate with truncated data (CASSANDRA-2950)
 * fix NPE when debug logging is enabled and dropped CF is present
   in a commitlog segment (CASSANDRA-3021)
 * fix cassandra.bat when CASSANDRA_HOME contains spaces (CASSANDRA-2952)
 * fix to SSTableSimpleUnsortedWriter bufferSize calculation (CASSANDRA-3027)
 * make cleanup and normal compaction able to skip empty rows
   (rows containing nothing but expired tombstones) (CASSANDRA-3039)
 * work around native memory leak in com.sun.management.GarbageCollectorMXBean
   (CASSANDRA-2868)
 * validate that column names in column_metadata are not equal to key_alias
   on create/update of the ColumnFamily and CQL 'ALTER' statement (CASSANDRA-3036)
 * return an InvalidRequestException if an indexed column is assigned
   a value larger than 64KB (CASSANDRA-3057)
 * fix of numeric-only and string column names handling in CLI "drop index" 
   (CASSANDRA-3054)
 * prune index scan resultset back to original request for lazy
   resultset expansion case (CASSANDRA-2964)
 * (Hadoop) fail jobs when Cassandra node has failed but TaskTracker
   has not (CASSANDRA-2388)
 * fix dynamic snitch ignoring nodes when read_repair_chance is zero
   (CASSANDRA-2662)
 * avoid retaining references to dropped CFS objects in 
   CompactionManager.estimatedCompactions (CASSANDRA-2708)
 * expose rpc timeouts per host in MessagingServiceMBean (CASSANDRA-2941)
 * avoid including cwd in classpath for deb and rpm packages (CASSANDRA-2881)
 * remove gossip state when a new IP takes over a token (CASSANDRA-3071)
 * allow sstable2json to work on index sstable files (CASSANDRA-3059)
 * always hint counters (CASSANDRA-3099)
 * fix log4j initialization in EmbeddedCassandraService (CASSANDRA-2857)
 * remove gossip state when a new IP takes over a token (CASSANDRA-3071)
 * work around native memory leak in com.sun.management.GarbageCollectorMXBean
    (CASSANDRA-2868)
 * fix UnavailableException with writes at CL.EACH_QUORM (CASSANDRA-3084)
 * fix parsing of the Keyspace and ColumnFamily names in numeric
   and string representations in CLI (CASSANDRA-3075)
 * fix corner cases in Range.differenceToFetch (CASSANDRA-3084)
 * fix ip address String representation in the ring cache (CASSANDRA-3044)
 * fix ring cache compatibility when mixing pre-0.8.4 nodes with post-
   in the same cluster (CASSANDRA-3023)
 * make repair report failure when a node participating dies (instead of
   hanging forever) (CASSANDRA-2433)
 * fix handling of the empty byte buffer by ReversedType (CASSANDRA-3111)
 * Add validation that Keyspace names are case-insensitively unique (CASSANDRA-3066)
 * catch invalid key_validation_class before instantiating UpdateColumnFamily (CASSANDRA-3102)
 * make Range and Bounds objects client-safe (CASSANDRA-3108)
 * optionally skip log4j configuration (CASSANDRA-3061)
 * bundle sstableloader with the debian package (CASSANDRA-3113)
 * don't try to build secondary indexes when there is none (CASSANDRA-3123)
 * improve SSTableSimpleUnsortedWriter speed for large rows (CASSANDRA-3122)
 * handle keyspace arguments correctly in nodetool snapshot (CASSANDRA-3038)
 * Fix SSTableImportTest on windows (CASSANDRA-3043)
 * expose compactionThroughputMbPerSec through JMX (CASSANDRA-3117)
 * log keyspace and CF of large rows being compacted


0.8.4
 * change TokenRing.endpoints to be a list of rpc addresses instead of 
   listen/broadcast addresses (CASSANDRA-1777)
 * include files-to-be-streamed in StreamInSession.getSources (CASSANDRA-2972)
 * use JAVA env var in cassandra-env.sh (CASSANDRA-2785, 2992)
 * avoid doing read for no-op replicate-on-write at CL=1 (CASSANDRA-2892)
 * refuse counter write for CL.ANY (CASSANDRA-2990)
 * switch back to only logging recent dropped messages (CASSANDRA-3004)
 * always deserialize RowMutation for counters (CASSANDRA-3006)
 * ignore saved replication_factor strategy_option for NTS (CASSANDRA-3011)
 * make sure pre-truncate CL segments are discarded (CASSANDRA-2950)


0.8.3
 * add ability to drop local reads/writes that are going to timeout
   (CASSANDRA-2943)
 * revamp token removal process, keep gossip states for 3 days (CASSANDRA-2496)
 * don't accept extra args for 0-arg nodetool commands (CASSANDRA-2740)
 * log unavailableexception details at debug level (CASSANDRA-2856)
 * expose data_dir though jmx (CASSANDRA-2770)
 * don't include tmp files as sstable when create cfs (CASSANDRA-2929)
 * log Java classpath on startup (CASSANDRA-2895)
 * keep gossipped version in sync with actual on migration coordinator 
   (CASSANDRA-2946)
 * use lazy initialization instead of class initialization in NodeId
   (CASSANDRA-2953)
 * check column family validity in nodetool repair (CASSANDRA-2933)
 * speedup bytes to hex conversions dramatically (CASSANDRA-2850)
 * Flush memtables on shutdown when durable writes are disabled 
   (CASSANDRA-2958)
 * improved POSIX compatibility of start scripts (CASsANDRA-2965)
 * add counter support to Hadoop InputFormat (CASSANDRA-2981)
 * fix bug where dirty commitlog segments were removed (and avoid keeping 
   segments with no post-flush activity permanently dirty) (CASSANDRA-2829)
 * fix throwing exception with batch mutation of counter super columns
   (CASSANDRA-2949)
 * ignore system tables during repair (CASSANDRA-2979)
 * throw exception when NTS is given replication_factor as an option
   (CASSANDRA-2960)
 * fix assertion error during compaction of counter CFs (CASSANDRA-2968)
 * avoid trying to create index names, when no index exists (CASSANDRA-2867)
 * don't sample the system table when choosing a bootstrap token
   (CASSANDRA-2825)
 * gossiper notifies of local state changes (CASSANDRA-2948)
 * add asynchronous and half-sync/half-async (hsha) thrift servers 
   (CASSANDRA-1405)
 * fix potential use of free'd native memory in SerializingCache 
   (CASSANDRA-2951)
 * prune index scan resultset back to original request for lazy
   resultset expansion case (CASSANDRA-2964)
 * (Hadoop) fail jobs when Cassandra node has failed but TaskTracker
    has not (CASSANDRA-2388)


0.8.2
 * CQL: 
   - include only one row per unique key for IN queries (CASSANDRA-2717)
   - respect client timestamp on full row deletions (CASSANDRA-2912)
 * improve thread-safety in StreamOutSession (CASSANDRA-2792)
 * allow deleting a row and updating indexed columns in it in the
   same mutation (CASSANDRA-2773)
 * Expose number of threads blocked on submitting memtable to flush
   in JMX (CASSANDRA-2817)
 * add ability to return "endpoints" to nodetool (CASSANDRA-2776)
 * Add support for multiple (comma-delimited) coordinator addresses
   to ColumnFamilyInputFormat (CASSANDRA-2807)
 * fix potential NPE while scheduling read repair for range slice
   (CASSANDRA-2823)
 * Fix race in SystemTable.getCurrentLocalNodeId (CASSANDRA-2824)
 * Correctly set default for replicate_on_write (CASSANDRA-2835)
 * improve nodetool compactionstats formatting (CASSANDRA-2844)
 * fix index-building status display (CASSANDRA-2853)
 * fix CLI perpetuating obsolete KsDef.replication_factor (CASSANDRA-2846)
 * improve cli treatment of multiline comments (CASSANDRA-2852)
 * handle row tombstones correctly in EchoedRow (CASSANDRA-2786)
 * add MessagingService.get[Recently]DroppedMessages and
   StorageService.getExceptionCount (CASSANDRA-2804)
 * fix possibility of spurious UnavailableException for LOCAL_QUORUM
   reads with dynamic snitch + read repair disabled (CASSANDRA-2870)
 * add ant-optional as dependence for the debian package (CASSANDRA-2164)
 * add option to specify limit for get_slice in the CLI (CASSANDRA-2646)
 * decrease HH page size (CASSANDRA-2832)
 * reset cli keyspace after dropping the current one (CASSANDRA-2763)
 * add KeyRange option to Hadoop inputformat (CASSANDRA-1125)
 * fix protocol versioning (CASSANDRA-2818, 2860)
 * support spaces in path to log4j configuration (CASSANDRA-2383)
 * avoid including inferred types in CF update (CASSANDRA-2809)
 * fix JMX bulkload call (CASSANDRA-2908)
 * fix updating KS with durable_writes=false (CASSANDRA-2907)
 * add simplified facade to SSTableWriter for bulk loading use
   (CASSANDRA-2911)
 * fix re-using index CF sstable names after drop/recreate (CASSANDRA-2872)
 * prepend CF to default index names (CASSANDRA-2903)
 * fix hint replay (CASSANDRA-2928)
 * Properly synchronize repair's merkle tree computation (CASSANDRA-2816)


0.8.1
 * CQL:
   - support for insert, delete in BATCH (CASSANDRA-2537)
   - support for IN to SELECT, UPDATE (CASSANDRA-2553)
   - timestamp support for INSERT, UPDATE, and BATCH (CASSANDRA-2555)
   - TTL support (CASSANDRA-2476)
   - counter support (CASSANDRA-2473)
   - ALTER COLUMNFAMILY (CASSANDRA-1709)
   - DROP INDEX (CASSANDRA-2617)
   - add SCHEMA/TABLE as aliases for KS/CF (CASSANDRA-2743)
   - server handles wait-for-schema-agreement (CASSANDRA-2756)
   - key alias support (CASSANDRA-2480)
 * add support for comparator parameters and a generic ReverseType
   (CASSANDRA-2355)
 * add CompositeType and DynamicCompositeType (CASSANDRA-2231)
 * optimize batches containing multiple updates to the same row
   (CASSANDRA-2583)
 * adjust hinted handoff page size to avoid OOM with large columns 
   (CASSANDRA-2652)
 * mark BRAF buffer invalid post-flush so we don't re-flush partial
   buffers again, especially on CL writes (CASSANDRA-2660)
 * add DROP INDEX support to CLI (CASSANDRA-2616)
 * don't perform HH to client-mode [storageproxy] nodes (CASSANDRA-2668)
 * Improve forceDeserialize/getCompactedRow encapsulation (CASSANDRA-2659)
 * Don't write CounterUpdateColumn to disk in tests (CASSANDRA-2650)
 * Add sstable bulk loading utility (CASSANDRA-1278)
 * avoid replaying hints to dropped columnfamilies (CASSANDRA-2685)
 * add placeholders for missing rows in range query pseudo-RR (CASSANDRA-2680)
 * remove no-op HHOM.renameHints (CASSANDRA-2693)
 * clone super columns to avoid modifying them during flush (CASSANDRA-2675)
 * allow writes to bypass the commitlog for certain keyspaces (CASSANDRA-2683)
 * avoid NPE when bypassing commitlog during memtable flush (CASSANDRA-2781)
 * Added support for making bootstrap retry if nodes flap (CASSANDRA-2644)
 * Added statusthrift to nodetool to report if thrift server is running (CASSANDRA-2722)
 * Fixed rows being cached if they do not exist (CASSANDRA-2723)
 * Support passing tableName and cfName to RowCacheProviders (CASSANDRA-2702)
 * close scrub file handles (CASSANDRA-2669)
 * throttle migration replay (CASSANDRA-2714)
 * optimize column serializer creation (CASSANDRA-2716)
 * Added support for making bootstrap retry if nodes flap (CASSANDRA-2644)
 * Added statusthrift to nodetool to report if thrift server is running
   (CASSANDRA-2722)
 * Fixed rows being cached if they do not exist (CASSANDRA-2723)
 * fix truncate/compaction race (CASSANDRA-2673)
 * workaround large resultsets causing large allocation retention
   by nio sockets (CASSANDRA-2654)
 * fix nodetool ring use with Ec2Snitch (CASSANDRA-2733)
 * fix removing columns and subcolumns that are supressed by a row or
   supercolumn tombstone during replica resolution (CASSANDRA-2590)
 * support sstable2json against snapshot sstables (CASSANDRA-2386)
 * remove active-pull schema requests (CASSANDRA-2715)
 * avoid marking entire list of sstables as actively being compacted
   in multithreaded compaction (CASSANDRA-2765)
 * seek back after deserializing a row to update cache with (CASSANDRA-2752)
 * avoid skipping rows in scrub for counter column family (CASSANDRA-2759)
 * fix ConcurrentModificationException in repair when dealing with 0.7 node
   (CASSANDRA-2767)
 * use threadsafe collections for StreamInSession (CASSANDRA-2766)
 * avoid infinite loop when creating merkle tree (CASSANDRA-2758)
 * avoids unmarking compacting sstable prematurely in cleanup (CASSANDRA-2769)
 * fix NPE when the commit log is bypassed (CASSANDRA-2718)
 * don't throw an exception in SS.isRPCServerRunning (CASSANDRA-2721)
 * make stress.jar executable (CASSANDRA-2744)
 * add daemon mode to java stress (CASSANDRA-2267)
 * expose the DC and rack of a node through JMX and nodetool ring (CASSANDRA-2531)
 * fix cache mbean getSize (CASSANDRA-2781)
 * Add Date, Float, Double, and Boolean types (CASSANDRA-2530)
 * Add startup flag to renew counter node id (CASSANDRA-2788)
 * add jamm agent to cassandra.bat (CASSANDRA-2787)
 * fix repair hanging if a neighbor has nothing to send (CASSANDRA-2797)
 * purge tombstone even if row is in only one sstable (CASSANDRA-2801)
 * Fix wrong purge of deleted cf during compaction (CASSANDRA-2786)
 * fix race that could result in Hadoop writer failing to throw an
   exception encountered after close() (CASSANDRA-2755)
 * fix scan wrongly throwing assertion error (CASSANDRA-2653)
 * Always use even distribution for merkle tree with RandomPartitionner
   (CASSANDRA-2841)
 * fix describeOwnership for OPP (CASSANDRA-2800)
 * ensure that string tokens do not contain commas (CASSANDRA-2762)


0.8.0-final
 * fix CQL grammar warning and cqlsh regression from CASSANDRA-2622
 * add ant generate-cql-html target (CASSANDRA-2526)
 * update CQL consistency levels (CASSANDRA-2566)
 * debian packaging fixes (CASSANDRA-2481, 2647)
 * fix UUIDType, IntegerType for direct buffers (CASSANDRA-2682, 2684)
 * switch to native Thrift for Hadoop map/reduce (CASSANDRA-2667)
 * fix StackOverflowError when building from eclipse (CASSANDRA-2687)
 * only provide replication_factor to strategy_options "help" for
   SimpleStrategy, OldNetworkTopologyStrategy (CASSANDRA-2678, 2713)
 * fix exception adding validators to non-string columns (CASSANDRA-2696)
 * avoid instantiating DatabaseDescriptor in JDBC (CASSANDRA-2694)
 * fix potential stack overflow during compaction (CASSANDRA-2626)
 * clone super columns to avoid modifying them during flush (CASSANDRA-2675)
 * reset underlying iterator in EchoedRow constructor (CASSANDRA-2653)


0.8.0-rc1
 * faster flushes and compaction from fixing excessively pessimistic 
   rebuffering in BRAF (CASSANDRA-2581)
 * fix returning null column values in the python cql driver (CASSANDRA-2593)
 * fix merkle tree splitting exiting early (CASSANDRA-2605)
 * snapshot_before_compaction directory name fix (CASSANDRA-2598)
 * Disable compaction throttling during bootstrap (CASSANDRA-2612) 
 * fix CQL treatment of > and < operators in range slices (CASSANDRA-2592)
 * fix potential double-application of counter updates on commitlog replay
   by moving replay position from header to sstable metadata (CASSANDRA-2419)
 * JDBC CQL driver exposes getColumn for access to timestamp
 * JDBC ResultSetMetadata properties added to AbstractType
 * r/m clustertool (CASSANDRA-2607)
 * add support for presenting row key as a column in CQL result sets 
   (CASSANDRA-2622)
 * Don't allow {LOCAL|EACH}_QUORUM unless strategy is NTS (CASSANDRA-2627)
 * validate keyspace strategy_options during CQL create (CASSANDRA-2624)
 * fix empty Result with secondary index when limit=1 (CASSANDRA-2628)
 * Fix regression where bootstrapping a node with no schema fails
   (CASSANDRA-2625)
 * Allow removing LocationInfo sstables (CASSANDRA-2632)
 * avoid attempting to replay mutations from dropped keyspaces (CASSANDRA-2631)
 * avoid using cached position of a key when GT is requested (CASSANDRA-2633)
 * fix counting bloom filter true positives (CASSANDRA-2637)
 * initialize local ep state prior to gossip startup if needed (CASSANDRA-2638)
 * fix counter increment lost after restart (CASSANDRA-2642)
 * add quote-escaping via backslash to CLI (CASSANDRA-2623)
 * fix pig example script (CASSANDRA-2487)
 * fix dynamic snitch race in adding latencies (CASSANDRA-2618)
 * Start/stop cassandra after more important services such as mdadm in
   debian packaging (CASSANDRA-2481)


0.8.0-beta2
 * fix NPE compacting index CFs (CASSANDRA-2528)
 * Remove checking all column families on startup for compaction candidates 
   (CASSANDRA-2444)
 * validate CQL create keyspace options (CASSANDRA-2525)
 * fix nodetool setcompactionthroughput (CASSANDRA-2550)
 * move	gossip heartbeat back to its own thread (CASSANDRA-2554)
 * validate cql TRUNCATE columnfamily before truncating (CASSANDRA-2570)
 * fix batch_mutate for mixed standard-counter mutations (CASSANDRA-2457)
 * disallow making schema changes to system keyspace (CASSANDRA-2563)
 * fix sending mutation messages multiple times (CASSANDRA-2557)
 * fix incorrect use of NBHM.size in ReadCallback that could cause
   reads to time out even when responses were received (CASSANDRA-2552)
 * trigger read repair correctly for LOCAL_QUORUM reads (CASSANDRA-2556)
 * Allow configuring the number of compaction thread (CASSANDRA-2558)
 * forceUserDefinedCompaction will attempt to compact what it is given
   even if the pessimistic estimate is that there is not enough disk space;
   automatic compactions will only compact 2 or more sstables (CASSANDRA-2575)
 * refuse to apply migrations with older timestamps than the current 
   schema (CASSANDRA-2536)
 * remove unframed Thrift transport option
 * include indexes in snapshots (CASSANDRA-2596)
 * improve ignoring of obsolete mutations in index maintenance (CASSANDRA-2401)
 * recognize attempt to drop just the index while leaving the column
   definition alone (CASSANDRA-2619)
  

0.8.0-beta1
 * remove Avro RPC support (CASSANDRA-926)
 * support for columns that act as incr/decr counters 
   (CASSANDRA-1072, 1937, 1944, 1936, 2101, 2093, 2288, 2105, 2384, 2236, 2342,
   2454)
 * CQL (CASSANDRA-1703, 1704, 1705, 1706, 1707, 1708, 1710, 1711, 1940, 
   2124, 2302, 2277, 2493)
 * avoid double RowMutation serialization on write path (CASSANDRA-1800)
 * make NetworkTopologyStrategy the default (CASSANDRA-1960)
 * configurable internode encryption (CASSANDRA-1567, 2152)
 * human readable column names in sstable2json output (CASSANDRA-1933)
 * change default JMX port to 7199 (CASSANDRA-2027)
 * backwards compatible internal messaging (CASSANDRA-1015)
 * atomic switch of memtables and sstables (CASSANDRA-2284)
 * add pluggable SeedProvider (CASSANDRA-1669)
 * Fix clustertool to not throw exception when calling get_endpoints (CASSANDRA-2437)
 * upgrade to thrift 0.6 (CASSANDRA-2412) 
 * repair works on a token range instead of full ring (CASSANDRA-2324)
 * purge tombstones from row cache (CASSANDRA-2305)
 * push replication_factor into strategy_options (CASSANDRA-1263)
 * give snapshots the same name on each node (CASSANDRA-1791)
 * remove "nodetool loadbalance" (CASSANDRA-2448)
 * multithreaded compaction (CASSANDRA-2191)
 * compaction throttling (CASSANDRA-2156)
 * add key type information and alias (CASSANDRA-2311, 2396)
 * cli no longer divides read_repair_chance by 100 (CASSANDRA-2458)
 * made CompactionInfo.getTaskType return an enum (CASSANDRA-2482)
 * add a server-wide cap on measured memtable memory usage and aggressively
   flush to keep under that threshold (CASSANDRA-2006)
 * add unified UUIDType (CASSANDRA-2233)
 * add off-heap row cache support (CASSANDRA-1969)


0.7.5
 * improvements/fixes to PIG driver (CASSANDRA-1618, CASSANDRA-2387,
   CASSANDRA-2465, CASSANDRA-2484)
 * validate index names (CASSANDRA-1761)
 * reduce contention on Table.flusherLock (CASSANDRA-1954)
 * try harder to detect failures during streaming, cleaning up temporary
   files more reliably (CASSANDRA-2088)
 * shut down server for OOM on a Thrift thread (CASSANDRA-2269)
 * fix tombstone handling in repair and sstable2json (CASSANDRA-2279)
 * preserve version when streaming data from old sstables (CASSANDRA-2283)
 * don't start repair if a neighboring node is marked as dead (CASSANDRA-2290)
 * purge tombstones from row cache (CASSANDRA-2305)
 * Avoid seeking when sstable2json exports the entire file (CASSANDRA-2318)
 * clear Built flag in system table when dropping an index (CASSANDRA-2320)
 * don't allow arbitrary argument for stress.java (CASSANDRA-2323)
 * validate values for index predicates in get_indexed_slice (CASSANDRA-2328)
 * queue secondary indexes for flush before the parent (CASSANDRA-2330)
 * allow job configuration to set the CL used in Hadoop jobs (CASSANDRA-2331)
 * add memtable_flush_queue_size defaulting to 4 (CASSANDRA-2333)
 * Allow overriding of initial_token, storage_port and rpc_port from system
   properties (CASSANDRA-2343)
 * fix comparator used for non-indexed secondary expressions in index scan
   (CASSANDRA-2347)
 * ensure size calculation and write phase of large-row compaction use
   the same threshold for TTL expiration (CASSANDRA-2349)
 * fix race when iterating CFs during add/drop (CASSANDRA-2350)
 * add ConsistencyLevel command to CLI (CASSANDRA-2354)
 * allow negative numbers in the cli (CASSANDRA-2358)
 * hard code serialVersionUID for tokens class (CASSANDRA-2361)
 * fix potential infinite loop in ByteBufferUtil.inputStream (CASSANDRA-2365)
 * fix encoding bugs in HintedHandoffManager, SystemTable when default
   charset is not UTF8 (CASSANDRA-2367)
 * avoids having removed node reappearing in Gossip (CASSANDRA-2371)
 * fix incorrect truncation of long to int when reading columns via block
   index (CASSANDRA-2376)
 * fix NPE during stream session (CASSANDRA-2377)
 * fix race condition that could leave orphaned data files when dropping CF or
   KS (CASSANDRA-2381)
 * fsync statistics component on write (CASSANDRA-2382)
 * fix duplicate results from CFS.scan (CASSANDRA-2406)
 * add IntegerType to CLI help (CASSANDRA-2414)
 * avoid caching token-only decoratedkeys (CASSANDRA-2416)
 * convert mmap assertion to if/throw so scrub can catch it (CASSANDRA-2417)
 * don't overwrite gc log (CASSANDR-2418)
 * invalidate row cache for streamed row to avoid inconsitencies
   (CASSANDRA-2420)
 * avoid copies in range/index scans (CASSANDRA-2425)
 * make sure we don't wipe data during cleanup if the node has not join
   the ring (CASSANDRA-2428)
 * Try harder to close files after compaction (CASSANDRA-2431)
 * re-set bootstrapped flag after move finishes (CASSANDRA-2435)
 * display validation_class in CLI 'describe keyspace' (CASSANDRA-2442)
 * make cleanup compactions cleanup the row cache (CASSANDRA-2451)
 * add column fields validation to scrub (CASSANDRA-2460)
 * use 64KB flush buffer instead of in_memory_compaction_limit (CASSANDRA-2463)
 * fix backslash substitutions in CLI (CASSANDRA-2492)
 * disable cache saving for system CFS (CASSANDRA-2502)
 * fixes for verifying destination availability under hinted conditions
   so UE can be thrown intead of timing out (CASSANDRA-2514)
 * fix update of validation class in column metadata (CASSANDRA-2512)
 * support LOCAL_QUORUM, EACH_QUORUM CLs outside of NTS (CASSANDRA-2516)
 * preserve version when streaming data from old sstables (CASSANDRA-2283)
 * fix backslash substitutions in CLI (CASSANDRA-2492)
 * count a row deletion as one operation towards memtable threshold 
   (CASSANDRA-2519)
 * support LOCAL_QUORUM, EACH_QUORUM CLs outside of NTS (CASSANDRA-2516)


0.7.4
 * add nodetool join command (CASSANDRA-2160)
 * fix secondary indexes on pre-existing or streamed data (CASSANDRA-2244)
 * initialize endpoint in gossiper earlier (CASSANDRA-2228)
 * add ability to write to Cassandra from Pig (CASSANDRA-1828)
 * add rpc_[min|max]_threads (CASSANDRA-2176)
 * add CL.TWO, CL.THREE (CASSANDRA-2013)
 * avoid exporting an un-requested row in sstable2json, when exporting 
   a key that does not exist (CASSANDRA-2168)
 * add incremental_backups option (CASSANDRA-1872)
 * add configurable row limit to Pig loadfunc (CASSANDRA-2276)
 * validate column values in batches as well as single-Column inserts
   (CASSANDRA-2259)
 * move sample schema from cassandra.yaml to schema-sample.txt,
   a cli scripts (CASSANDRA-2007)
 * avoid writing empty rows when scrubbing tombstoned rows (CASSANDRA-2296)
 * fix assertion error in range and index scans for CL < ALL
   (CASSANDRA-2282)
 * fix commitlog replay when flush position refers to data that didn't
   get synced before server died (CASSANDRA-2285)
 * fix fd leak in sstable2json with non-mmap'd i/o (CASSANDRA-2304)
 * reduce memory use during streaming of multiple sstables (CASSANDRA-2301)
 * purge tombstoned rows from cache after GCGraceSeconds (CASSANDRA-2305)
 * allow zero replicas in a NTS datacenter (CASSANDRA-1924)
 * make range queries respect snitch for local replicas (CASSANDRA-2286)
 * fix HH delivery when column index is larger than 2GB (CASSANDRA-2297)
 * make 2ary indexes use parent CF flush thresholds during initial build
   (CASSANDRA-2294)
 * update memtable_throughput to be a long (CASSANDRA-2158)


0.7.3
 * Keep endpoint state until aVeryLongTime (CASSANDRA-2115)
 * lower-latency read repair (CASSANDRA-2069)
 * add hinted_handoff_throttle_delay_in_ms option (CASSANDRA-2161)
 * fixes for cache save/load (CASSANDRA-2172, -2174)
 * Handle whole-row deletions in CFOutputFormat (CASSANDRA-2014)
 * Make memtable_flush_writers flush in parallel (CASSANDRA-2178)
 * Add compaction_preheat_key_cache option (CASSANDRA-2175)
 * refactor stress.py to have only one copy of the format string 
   used for creating row keys (CASSANDRA-2108)
 * validate index names for \w+ (CASSANDRA-2196)
 * Fix Cassandra cli to respect timeout if schema does not settle 
   (CASSANDRA-2187)
 * fix for compaction and cleanup writing old-format data into new-version 
   sstable (CASSANDRA-2211, -2216)
 * add nodetool scrub (CASSANDRA-2217, -2240)
 * fix sstable2json large-row pagination (CASSANDRA-2188)
 * fix EOFing on requests for the last bytes in a file (CASSANDRA-2213)
 * fix BufferedRandomAccessFile bugs (CASSANDRA-2218, -2241)
 * check for memtable flush_after_mins exceeded every 10s (CASSANDRA-2183)
 * fix cache saving on Windows (CASSANDRA-2207)
 * add validateSchemaAgreement call + synchronization to schema
   modification operations (CASSANDRA-2222)
 * fix for reversed slice queries on large rows (CASSANDRA-2212)
 * fat clients were writing local data (CASSANDRA-2223)
 * set DEFAULT_MEMTABLE_LIFETIME_IN_MINS to 24h
 * improve detection and cleanup of partially-written sstables 
   (CASSANDRA-2206)
 * fix supercolumn de/serialization when subcolumn comparator is different
   from supercolumn's (CASSANDRA-2104)
 * fix starting up on Windows when CASSANDRA_HOME contains whitespace
   (CASSANDRA-2237)
 * add [get|set][row|key]cacheSavePeriod to JMX (CASSANDRA-2100)
 * fix Hadoop ColumnFamilyOutputFormat dropping of mutations
   when batch fills up (CASSANDRA-2255)
 * move file deletions off of scheduledtasks executor (CASSANDRA-2253)


0.7.2
 * copy DecoratedKey.key when inserting into caches to avoid retaining
   a reference to the underlying buffer (CASSANDRA-2102)
 * format subcolumn names with subcomparator (CASSANDRA-2136)
 * fix column bloom filter deserialization (CASSANDRA-2165)


0.7.1
 * refactor MessageDigest creation code. (CASSANDRA-2107)
 * buffer network stack to avoid inefficient small TCP messages while avoiding
   the nagle/delayed ack problem (CASSANDRA-1896)
 * check log4j configuration for changes every 10s (CASSANDRA-1525, 1907)
 * more-efficient cross-DC replication (CASSANDRA-1530, -2051, -2138)
 * avoid polluting page cache with commitlog or sstable writes
   and seq scan operations (CASSANDRA-1470)
 * add RMI authentication options to nodetool (CASSANDRA-1921)
 * make snitches configurable at runtime (CASSANDRA-1374)
 * retry hadoop split requests on connection failure (CASSANDRA-1927)
 * implement describeOwnership for BOP, COPP (CASSANDRA-1928)
 * make read repair behave as expected for ConsistencyLevel > ONE
   (CASSANDRA-982, 2038)
 * distributed test harness (CASSANDRA-1859, 1964)
 * reduce flush lock contention (CASSANDRA-1930)
 * optimize supercolumn deserialization (CASSANDRA-1891)
 * fix CFMetaData.apply to only compare objects of the same class 
   (CASSANDRA-1962)
 * allow specifying specific SSTables to compact from JMX (CASSANDRA-1963)
 * fix race condition in MessagingService.targets (CASSANDRA-1959, 2094, 2081)
 * refuse to open sstables from a future version (CASSANDRA-1935)
 * zero-copy reads (CASSANDRA-1714)
 * fix copy bounds for word Text in wordcount demo (CASSANDRA-1993)
 * fixes for contrib/javautils (CASSANDRA-1979)
 * check more frequently for memtable expiration (CASSANDRA-2000)
 * fix writing SSTable column count statistics (CASSANDRA-1976)
 * fix streaming of multiple CFs during bootstrap (CASSANDRA-1992)
 * explicitly set JVM GC new generation size with -Xmn (CASSANDRA-1968)
 * add short options for CLI flags (CASSANDRA-1565)
 * make keyspace argument to "describe keyspace" in CLI optional
   when authenticated to keyspace already (CASSANDRA-2029)
 * added option to specify -Dcassandra.join_ring=false on startup
   to allow "warm spare" nodes or performing JMX maintenance before
   joining the ring (CASSANDRA-526)
 * log migrations at INFO (CASSANDRA-2028)
 * add CLI verbose option in file mode (CASSANDRA-2030)
 * add single-line "--" comments to CLI (CASSANDRA-2032)
 * message serialization tests (CASSANDRA-1923)
 * switch from ivy to maven-ant-tasks (CASSANDRA-2017)
 * CLI attempts to block for new schema to propagate (CASSANDRA-2044)
 * fix potential overflow in nodetool cfstats (CASSANDRA-2057)
 * add JVM shutdownhook to sync commitlog (CASSANDRA-1919)
 * allow nodes to be up without being part of  normal traffic (CASSANDRA-1951)
 * fix CLI "show keyspaces" with null options on NTS (CASSANDRA-2049)
 * fix possible ByteBuffer race conditions (CASSANDRA-2066)
 * reduce garbage generated by MessagingService to prevent load spikes
   (CASSANDRA-2058)
 * fix math in RandomPartitioner.describeOwnership (CASSANDRA-2071)
 * fix deletion of sstable non-data components (CASSANDRA-2059)
 * avoid blocking gossip while deleting handoff hints (CASSANDRA-2073)
 * ignore messages from newer versions, keep track of nodes in gossip 
   regardless of version (CASSANDRA-1970)
 * cache writing moved to CompactionManager to reduce i/o contention and
   updated to use non-cache-polluting writes (CASSANDRA-2053)
 * page through large rows when exporting to JSON (CASSANDRA-2041)
 * add flush_largest_memtables_at and reduce_cache_sizes_at options
   (CASSANDRA-2142)
 * add cli 'describe cluster' command (CASSANDRA-2127)
 * add cli support for setting username/password at 'connect' command 
   (CASSANDRA-2111)
 * add -D option to Stress.java to allow reading hosts from a file 
   (CASSANDRA-2149)
 * bound hints CF throughput between 32M and 256M (CASSANDRA-2148)
 * continue starting when invalid saved cache entries are encountered
   (CASSANDRA-2076)
 * add max_hint_window_in_ms option (CASSANDRA-1459)


0.7.0-final
 * fix offsets to ByteBuffer.get (CASSANDRA-1939)


0.7.0-rc4
 * fix cli crash after backgrounding (CASSANDRA-1875)
 * count timeouts in storageproxy latencies, and include latency 
   histograms in StorageProxyMBean (CASSANDRA-1893)
 * fix CLI get recognition of supercolumns (CASSANDRA-1899)
 * enable keepalive on intra-cluster sockets (CASSANDRA-1766)
 * count timeouts towards dynamicsnitch latencies (CASSANDRA-1905)
 * Expose index-building status in JMX + cli schema description
   (CASSANDRA-1871)
 * allow [LOCAL|EACH]_QUORUM to be used with non-NetworkTopology 
   replication Strategies
 * increased amount of index locks for faster commitlog replay
 * collect secondary index tombstones immediately (CASSANDRA-1914)
 * revert commitlog changes from #1780 (CASSANDRA-1917)
 * change RandomPartitioner min token to -1 to avoid collision w/
   tokens on actual nodes (CASSANDRA-1901)
 * examine the right nibble when validating TimeUUID (CASSANDRA-1910)
 * include secondary indexes in cleanup (CASSANDRA-1916)
 * CFS.scrubDataDirectories should also cleanup invalid secondary indexes
   (CASSANDRA-1904)
 * ability to disable/enable gossip on nodes to force them down
   (CASSANDRA-1108)


0.7.0-rc3
 * expose getNaturalEndpoints in StorageServiceMBean taking byte[]
   key; RMI cannot serialize ByteBuffer (CASSANDRA-1833)
 * infer org.apache.cassandra.locator for replication strategy classes
   when not otherwise specified
 * validation that generates less garbage (CASSANDRA-1814)
 * add TTL support to CLI (CASSANDRA-1838)
 * cli defaults to bytestype for subcomparator when creating
   column families (CASSANDRA-1835)
 * unregister index MBeans when index is dropped (CASSANDRA-1843)
 * make ByteBufferUtil.clone thread-safe (CASSANDRA-1847)
 * change exception for read requests during bootstrap from 
   InvalidRequest to Unavailable (CASSANDRA-1862)
 * respect row-level tombstones post-flush in range scans
   (CASSANDRA-1837)
 * ReadResponseResolver check digests against each other (CASSANDRA-1830)
 * return InvalidRequest when remove of subcolumn without supercolumn
   is requested (CASSANDRA-1866)
 * flush before repair (CASSANDRA-1748)
 * SSTableExport validates key order (CASSANDRA-1884)
 * large row support for SSTableExport (CASSANDRA-1867)
 * Re-cache hot keys post-compaction without hitting disk (CASSANDRA-1878)
 * manage read repair in coordinator instead of data source, to
   provide latency information to dynamic snitch (CASSANDRA-1873)


0.7.0-rc2
 * fix live-column-count of slice ranges including tombstoned supercolumn 
   with live subcolumn (CASSANDRA-1591)
 * rename o.a.c.internal.AntientropyStage -> AntiEntropyStage,
   o.a.c.request.Request_responseStage -> RequestResponseStage,
   o.a.c.internal.Internal_responseStage -> InternalResponseStage
 * add AbstractType.fromString (CASSANDRA-1767)
 * require index_type to be present when specifying index_name
   on ColumnDef (CASSANDRA-1759)
 * fix add/remove index bugs in CFMetadata (CASSANDRA-1768)
 * rebuild Strategy during system_update_keyspace (CASSANDRA-1762)
 * cli updates prompt to ... in continuation lines (CASSANDRA-1770)
 * support multiple Mutations per key in hadoop ColumnFamilyOutputFormat
   (CASSANDRA-1774)
 * improvements to Debian init script (CASSANDRA-1772)
 * use local classloader to check for version.properties (CASSANDRA-1778)
 * Validate that column names in column_metadata are valid for the
   defined comparator, and decode properly in cli (CASSANDRA-1773)
 * use cross-platform newlines in cli (CASSANDRA-1786)
 * add ExpiringColumn support to sstable import/export (CASSANDRA-1754)
 * add flush for each append to periodic commitlog mode; added
   periodic_without_flush option to disable this (CASSANDRA-1780)
 * close file handle used for post-flush truncate (CASSANDRA-1790)
 * various code cleanup (CASSANDRA-1793, -1794, -1795)
 * fix range queries against wrapped range (CASSANDRA-1781)
 * fix consistencylevel calculations for NetworkTopologyStrategy
   (CASSANDRA-1804)
 * cli support index type enum names (CASSANDRA-1810)
 * improved validation of column_metadata (CASSANDRA-1813)
 * reads at ConsistencyLevel > 1 throw UnavailableException
   immediately if insufficient live nodes exist (CASSANDRA-1803)
 * copy bytebuffers for local writes to avoid retaining the entire
   Thrift frame (CASSANDRA-1801)
 * fix NPE adding index to column w/o prior metadata (CASSANDRA-1764)
 * reduce fat client timeout (CASSANDRA-1730)
 * fix botched merge of CASSANDRA-1316


0.7.0-rc1
 * fix compaction and flush races with schema updates (CASSANDRA-1715)
 * add clustertool, config-converter, sstablekeys, and schematool 
   Windows .bat files (CASSANDRA-1723)
 * reject range queries received during bootstrap (CASSANDRA-1739)
 * fix wrapping-range queries on non-minimum token (CASSANDRA-1700)
 * add nodetool cfhistogram (CASSANDRA-1698)
 * limit repaired ranges to what the nodes have in common (CASSANDRA-1674)
 * index scan treats missing columns as not matching secondary
   expressions (CASSANDRA-1745)
 * Fix misuse of DataOutputBuffer.getData in AntiEntropyService
   (CASSANDRA-1729)
 * detect and warn when obsolete version of JNA is present (CASSANDRA-1760)
 * reduce fat client timeout (CASSANDRA-1730)
 * cleanup smallest CFs first to increase free temp space for larger ones
   (CASSANDRA-1811)
 * Update windows .bat files to work outside of main Cassandra
   directory (CASSANDRA-1713)
 * fix read repair regression from 0.6.7 (CASSANDRA-1727)
 * more-efficient read repair (CASSANDRA-1719)
 * fix hinted handoff replay (CASSANDRA-1656)
 * log type of dropped messages (CASSANDRA-1677)
 * upgrade to SLF4J 1.6.1
 * fix ByteBuffer bug in ExpiringColumn.updateDigest (CASSANDRA-1679)
 * fix IntegerType.getString (CASSANDRA-1681)
 * make -Djava.net.preferIPv4Stack=true the default (CASSANDRA-628)
 * add INTERNAL_RESPONSE verb to differentiate from responses related
   to client requests (CASSANDRA-1685)
 * log tpstats when dropping messages (CASSANDRA-1660)
 * include unreachable nodes in describeSchemaVersions (CASSANDRA-1678)
 * Avoid dropping messages off the client request path (CASSANDRA-1676)
 * fix jna errno reporting (CASSANDRA-1694)
 * add friendlier error for UnknownHostException on startup (CASSANDRA-1697)
 * include jna dependency in RPM package (CASSANDRA-1690)
 * add --skip-keys option to stress.py (CASSANDRA-1696)
 * improve cli handling of non-string keys and column names 
   (CASSANDRA-1701, -1693)
 * r/m extra subcomparator line in cli keyspaces output (CASSANDRA-1712)
 * add read repair chance to cli "show keyspaces"
 * upgrade to ConcurrentLinkedHashMap 1.1 (CASSANDRA-975)
 * fix index scan routing (CASSANDRA-1722)
 * fix tombstoning of supercolumns in range queries (CASSANDRA-1734)
 * clear endpoint cache after updating keyspace metadata (CASSANDRA-1741)
 * fix wrapping-range queries on non-minimum token (CASSANDRA-1700)
 * truncate includes secondary indexes (CASSANDRA-1747)
 * retain reference to PendingFile sstables (CASSANDRA-1749)
 * fix sstableimport regression (CASSANDRA-1753)
 * fix for bootstrap when no non-system tables are defined (CASSANDRA-1732)
 * handle replica unavailability in index scan (CASSANDRA-1755)
 * fix service initialization order deadlock (CASSANDRA-1756)
 * multi-line cli commands (CASSANDRA-1742)
 * fix race between snapshot and compaction (CASSANDRA-1736)
 * add listEndpointsPendingHints, deleteHintsForEndpoint JMX methods 
   (CASSANDRA-1551)


0.7.0-beta3
 * add strategy options to describe_keyspace output (CASSANDRA-1560)
 * log warning when using randomly generated token (CASSANDRA-1552)
 * re-organize JMX into .db, .net, .internal, .request (CASSANDRA-1217)
 * allow nodes to change IPs between restarts (CASSANDRA-1518)
 * remember ring state between restarts by default (CASSANDRA-1518)
 * flush index built flag so we can read it before log replay (CASSANDRA-1541)
 * lock row cache updates to prevent race condition (CASSANDRA-1293)
 * remove assertion causing rare (and harmless) error messages in
   commitlog (CASSANDRA-1330)
 * fix moving nodes with no keyspaces defined (CASSANDRA-1574)
 * fix unbootstrap when no data is present in a transfer range (CASSANDRA-1573)
 * take advantage of AVRO-495 to simplify our avro IDL (CASSANDRA-1436)
 * extend authorization hierarchy to column family (CASSANDRA-1554)
 * deletion support in secondary indexes (CASSANDRA-1571)
 * meaningful error message for invalid replication strategy class 
   (CASSANDRA-1566)
 * allow keyspace creation with RF > N (CASSANDRA-1428)
 * improve cli error handling (CASSANDRA-1580)
 * add cache save/load ability (CASSANDRA-1417, 1606, 1647)
 * add StorageService.getDrainProgress (CASSANDRA-1588)
 * Disallow bootstrap to an in-use token (CASSANDRA-1561)
 * Allow dynamic secondary index creation and destruction (CASSANDRA-1532)
 * log auto-guessed memtable thresholds (CASSANDRA-1595)
 * add ColumnDef support to cli (CASSANDRA-1583)
 * reduce index sample time by 75% (CASSANDRA-1572)
 * add cli support for column, strategy metadata (CASSANDRA-1578, 1612)
 * add cli support for schema modification (CASSANDRA-1584)
 * delete temp files on failed compactions (CASSANDRA-1596)
 * avoid blocking for dead nodes during removetoken (CASSANDRA-1605)
 * remove ConsistencyLevel.ZERO (CASSANDRA-1607)
 * expose in-progress compaction type in jmx (CASSANDRA-1586)
 * removed IClock & related classes from internals (CASSANDRA-1502)
 * fix removing tokens from SystemTable on decommission and removetoken
   (CASSANDRA-1609)
 * include CF metadata in cli 'show keyspaces' (CASSANDRA-1613)
 * switch from Properties to HashMap in PropertyFileSnitch to
   avoid synchronization bottleneck (CASSANDRA-1481)
 * PropertyFileSnitch configuration file renamed to 
   cassandra-topology.properties
 * add cli support for get_range_slices (CASSANDRA-1088, CASSANDRA-1619)
 * Make memtable flush thresholds per-CF instead of global 
   (CASSANDRA-1007, 1637)
 * add cli support for binary data without CfDef hints (CASSANDRA-1603)
 * fix building SSTable statistics post-stream (CASSANDRA-1620)
 * fix potential infinite loop in 2ary index queries (CASSANDRA-1623)
 * allow creating NTS keyspaces with no replicas configured (CASSANDRA-1626)
 * add jmx histogram of sstables accessed per read (CASSANDRA-1624)
 * remove system_rename_column_family and system_rename_keyspace from the
   client API until races can be fixed (CASSANDRA-1630, CASSANDRA-1585)
 * add cli sanity tests (CASSANDRA-1582)
 * update GC settings in cassandra.bat (CASSANDRA-1636)
 * cli support for index queries (CASSANDRA-1635)
 * cli support for updating schema memtable settings (CASSANDRA-1634)
 * cli --file option (CASSANDRA-1616)
 * reduce automatically chosen memtable sizes by 50% (CASSANDRA-1641)
 * move endpoint cache from snitch to strategy (CASSANDRA-1643)
 * fix commitlog recovery deleting the newly-created segment as well as
   the old ones (CASSANDRA-1644)
 * upgrade to Thrift 0.5 (CASSANDRA-1367)
 * renamed CL.DCQUORUM to LOCAL_QUORUM and DCQUORUMSYNC to EACH_QUORUM
 * cli truncate support (CASSANDRA-1653)
 * update GC settings in cassandra.bat (CASSANDRA-1636)
 * avoid logging when a node's ip/token is gossipped back to it (CASSANDRA-1666)


0.7-beta2
 * always use UTF-8 for hint keys (CASSANDRA-1439)
 * remove cassandra.yaml dependency from Hadoop and Pig (CASSADRA-1322)
 * expose CfDef metadata in describe_keyspaces (CASSANDRA-1363)
 * restore use of mmap_index_only option (CASSANDRA-1241)
 * dropping a keyspace with no column families generated an error 
   (CASSANDRA-1378)
 * rename RackAwareStrategy to OldNetworkTopologyStrategy, RackUnawareStrategy 
   to SimpleStrategy, DatacenterShardStrategy to NetworkTopologyStrategy,
   AbstractRackAwareSnitch to AbstractNetworkTopologySnitch (CASSANDRA-1392)
 * merge StorageProxy.mutate, mutateBlocking (CASSANDRA-1396)
 * faster UUIDType, LongType comparisons (CASSANDRA-1386, 1393)
 * fix setting read_repair_chance from CLI addColumnFamily (CASSANDRA-1399)
 * fix updates to indexed columns (CASSANDRA-1373)
 * fix race condition leaving to FileNotFoundException (CASSANDRA-1382)
 * fix sharded lock hash on index write path (CASSANDRA-1402)
 * add support for GT/E, LT/E in subordinate index clauses (CASSANDRA-1401)
 * cfId counter got out of sync when CFs were added (CASSANDRA-1403)
 * less chatty schema updates (CASSANDRA-1389)
 * rename column family mbeans. 'type' will now include either 
   'IndexColumnFamilies' or 'ColumnFamilies' depending on the CFS type.
   (CASSANDRA-1385)
 * disallow invalid keyspace and column family names. This includes name that
   matches a '^\w+' regex. (CASSANDRA-1377)
 * use JNA, if present, to take snapshots (CASSANDRA-1371)
 * truncate hints if starting 0.7 for the first time (CASSANDRA-1414)
 * fix FD leak in single-row slicepredicate queries (CASSANDRA-1416)
 * allow index expressions against columns that are not part of the 
   SlicePredicate (CASSANDRA-1410)
 * config-converter properly handles snitches and framed support 
   (CASSANDRA-1420)
 * remove keyspace argument from multiget_count (CASSANDRA-1422)
 * allow specifying cassandra.yaml location as (local or remote) URL
   (CASSANDRA-1126)
 * fix using DynamicEndpointSnitch with NetworkTopologyStrategy
   (CASSANDRA-1429)
 * Add CfDef.default_validation_class (CASSANDRA-891)
 * fix EstimatedHistogram.max (CASSANDRA-1413)
 * quorum read optimization (CASSANDRA-1622)
 * handle zero-length (or missing) rows during HH paging (CASSANDRA-1432)
 * include secondary indexes during schema migrations (CASSANDRA-1406)
 * fix commitlog header race during schema change (CASSANDRA-1435)
 * fix ColumnFamilyStoreMBeanIterator to use new type name (CASSANDRA-1433)
 * correct filename generated by xml->yaml converter (CASSANDRA-1419)
 * add CMSInitiatingOccupancyFraction=75 and UseCMSInitiatingOccupancyOnly
   to default JVM options
 * decrease jvm heap for cassandra-cli (CASSANDRA-1446)
 * ability to modify keyspaces and column family definitions on a live cluster
   (CASSANDRA-1285)
 * support for Hadoop Streaming [non-jvm map/reduce via stdin/out]
   (CASSANDRA-1368)
 * Move persistent sstable stats from the system table to an sstable component
   (CASSANDRA-1430)
 * remove failed bootstrap attempt from pending ranges when gossip times
   it out after 1h (CASSANDRA-1463)
 * eager-create tcp connections to other cluster members (CASSANDRA-1465)
 * enumerate stages and derive stage from message type instead of 
   transmitting separately (CASSANDRA-1465)
 * apply reversed flag during collation from different data sources
   (CASSANDRA-1450)
 * make failure to remove commitlog segment non-fatal (CASSANDRA-1348)
 * correct ordering of drain operations so CL.recover is no longer 
   necessary (CASSANDRA-1408)
 * removed keyspace from describe_splits method (CASSANDRA-1425)
 * rename check_schema_agreement to describe_schema_versions
   (CASSANDRA-1478)
 * fix QUORUM calculation for RF > 3 (CASSANDRA-1487)
 * remove tombstones during non-major compactions when bloom filter
   verifies that row does not exist in other sstables (CASSANDRA-1074)
 * nodes that coordinated a loadbalance in the past could not be seen by
   newly added nodes (CASSANDRA-1467)
 * exposed endpoint states (gossip details) via jmx (CASSANDRA-1467)
 * ensure that compacted sstables are not included when new readers are
   instantiated (CASSANDRA-1477)
 * by default, calculate heap size and memtable thresholds at runtime (CASSANDRA-1469)
 * fix races dealing with adding/dropping keyspaces and column families in
   rapid succession (CASSANDRA-1477)
 * clean up of Streaming system (CASSANDRA-1503, 1504, 1506)
 * add options to configure Thrift socket keepalive and buffer sizes (CASSANDRA-1426)
 * make contrib CassandraServiceDataCleaner recursive (CASSANDRA-1509)
 * min, max compaction threshold are configurable and persistent 
   per-ColumnFamily (CASSANDRA-1468)
 * fix replaying the last mutation in a commitlog unnecessarily 
   (CASSANDRA-1512)
 * invoke getDefaultUncaughtExceptionHandler from DTPE with the original
   exception rather than the ExecutionException wrapper (CASSANDRA-1226)
 * remove Clock from the Thrift (and Avro) API (CASSANDRA-1501)
 * Close intra-node sockets when connection is broken (CASSANDRA-1528)
 * RPM packaging spec file (CASSANDRA-786)
 * weighted request scheduler (CASSANDRA-1485)
 * treat expired columns as deleted (CASSANDRA-1539)
 * make IndexInterval configurable (CASSANDRA-1488)
 * add describe_snitch to Thrift API (CASSANDRA-1490)
 * MD5 authenticator compares plain text submitted password with MD5'd
   saved property, instead of vice versa (CASSANDRA-1447)
 * JMX MessagingService pending and completed counts (CASSANDRA-1533)
 * fix race condition processing repair responses (CASSANDRA-1511)
 * make repair blocking (CASSANDRA-1511)
 * create EndpointSnitchInfo and MBean to expose rack and DC (CASSANDRA-1491)
 * added option to contrib/word_count to output results back to Cassandra
   (CASSANDRA-1342)
 * rewrite Hadoop ColumnFamilyRecordWriter to pool connections, retry to
   multiple Cassandra nodes, and smooth impact on the Cassandra cluster
   by using smaller batch sizes (CASSANDRA-1434)
 * fix setting gc_grace_seconds via CLI (CASSANDRA-1549)
 * support TTL'd index values (CASSANDRA-1536)
 * make removetoken work like decommission (CASSANDRA-1216)
 * make cli comparator-aware and improve quote rules (CASSANDRA-1523,-1524)
 * make nodetool compact and cleanup blocking (CASSANDRA-1449)
 * add memtable, cache information to GCInspector logs (CASSANDRA-1558)
 * enable/disable HintedHandoff via JMX (CASSANDRA-1550)
 * Ignore stray files in the commit log directory (CASSANDRA-1547)
 * Disallow bootstrap to an in-use token (CASSANDRA-1561)


0.7-beta1
 * sstable versioning (CASSANDRA-389)
 * switched to slf4j logging (CASSANDRA-625)
 * add (optional) expiration time for column (CASSANDRA-699)
 * access levels for authentication/authorization (CASSANDRA-900)
 * add ReadRepairChance to CF definition (CASSANDRA-930)
 * fix heisenbug in system tests, especially common on OS X (CASSANDRA-944)
 * convert to byte[] keys internally and all public APIs (CASSANDRA-767)
 * ability to alter schema definitions on a live cluster (CASSANDRA-44)
 * renamed configuration file to cassandra.xml, and log4j.properties to
   log4j-server.properties, which must now be loaded from
   the classpath (which is how our scripts in bin/ have always done it)
   (CASSANDRA-971)
 * change get_count to require a SlicePredicate. create multi_get_count
   (CASSANDRA-744)
 * re-organized endpointsnitch implementations and added SimpleSnitch
   (CASSANDRA-994)
 * Added preload_row_cache option (CASSANDRA-946)
 * add CRC to commitlog header (CASSANDRA-999)
 * removed deprecated batch_insert and get_range_slice methods (CASSANDRA-1065)
 * add truncate thrift method (CASSANDRA-531)
 * http mini-interface using mx4j (CASSANDRA-1068)
 * optimize away copy of sliced row on memtable read path (CASSANDRA-1046)
 * replace constant-size 2GB mmaped segments and special casing for index 
   entries spanning segment boundaries, with SegmentedFile that computes 
   segments that always contain entire entries/rows (CASSANDRA-1117)
 * avoid reading large rows into memory during compaction (CASSANDRA-16)
 * added hadoop OutputFormat (CASSANDRA-1101)
 * efficient Streaming (no more anticompaction) (CASSANDRA-579)
 * split commitlog header into separate file and add size checksum to
   mutations (CASSANDRA-1179)
 * avoid allocating a new byte[] for each mutation on replay (CASSANDRA-1219)
 * revise HH schema to be per-endpoint (CASSANDRA-1142)
 * add joining/leaving status to nodetool ring (CASSANDRA-1115)
 * allow multiple repair sessions per node (CASSANDRA-1190)
 * optimize away MessagingService for local range queries (CASSANDRA-1261)
 * make framed transport the default so malformed requests can't OOM the 
   server (CASSANDRA-475)
 * significantly faster reads from row cache (CASSANDRA-1267)
 * take advantage of row cache during range queries (CASSANDRA-1302)
 * make GCGraceSeconds a per-ColumnFamily value (CASSANDRA-1276)
 * keep persistent row size and column count statistics (CASSANDRA-1155)
 * add IntegerType (CASSANDRA-1282)
 * page within a single row during hinted handoff (CASSANDRA-1327)
 * push DatacenterShardStrategy configuration into keyspace definition,
   eliminating datacenter.properties. (CASSANDRA-1066)
 * optimize forward slices starting with '' and single-index-block name 
   queries by skipping the column index (CASSANDRA-1338)
 * streaming refactor (CASSANDRA-1189)
 * faster comparison for UUID types (CASSANDRA-1043)
 * secondary index support (CASSANDRA-749 and subtasks)
 * make compaction buckets deterministic (CASSANDRA-1265)


0.6.6
 * Allow using DynamicEndpointSnitch with RackAwareStrategy (CASSANDRA-1429)
 * remove the remaining vestiges of the unfinished DatacenterShardStrategy 
   (replaced by NetworkTopologyStrategy in 0.7)
   

0.6.5
 * fix key ordering in range query results with RandomPartitioner
   and ConsistencyLevel > ONE (CASSANDRA-1145)
 * fix for range query starting with the wrong token range (CASSANDRA-1042)
 * page within a single row during hinted handoff (CASSANDRA-1327)
 * fix compilation on non-sun JDKs (CASSANDRA-1061)
 * remove String.trim() call on row keys in batch mutations (CASSANDRA-1235)
 * Log summary of dropped messages instead of spamming log (CASSANDRA-1284)
 * add dynamic endpoint snitch (CASSANDRA-981)
 * fix streaming for keyspaces with hyphens in their name (CASSANDRA-1377)
 * fix errors in hard-coded bloom filter optKPerBucket by computing it
   algorithmically (CASSANDRA-1220
 * remove message deserialization stage, and uncap read/write stages
   so slow reads/writes don't block gossip processing (CASSANDRA-1358)
 * add jmx port configuration to Debian package (CASSANDRA-1202)
 * use mlockall via JNA, if present, to prevent Linux from swapping
   out parts of the JVM (CASSANDRA-1214)


0.6.4
 * avoid queuing multiple hint deliveries for the same endpoint
   (CASSANDRA-1229)
 * better performance for and stricter checking of UTF8 column names
   (CASSANDRA-1232)
 * extend option to lower compaction priority to hinted handoff
   as well (CASSANDRA-1260)
 * log errors in gossip instead of re-throwing (CASSANDRA-1289)
 * avoid aborting commitlog replay prematurely if a flushed-but-
   not-removed commitlog segment is encountered (CASSANDRA-1297)
 * fix duplicate rows being read during mapreduce (CASSANDRA-1142)
 * failure detection wasn't closing command sockets (CASSANDRA-1221)
 * cassandra-cli.bat works on windows (CASSANDRA-1236)
 * pre-emptively drop requests that cannot be processed within RPCTimeout
   (CASSANDRA-685)
 * add ack to Binary write verb and update CassandraBulkLoader
   to wait for acks for each row (CASSANDRA-1093)
 * added describe_partitioner Thrift method (CASSANDRA-1047)
 * Hadoop jobs no longer require the Cassandra storage-conf.xml
   (CASSANDRA-1280, CASSANDRA-1047)
 * log thread pool stats when GC is excessive (CASSANDRA-1275)
 * remove gossip message size limit (CASSANDRA-1138)
 * parallelize local and remote reads during multiget, and respect snitch 
   when determining whether to do local read for CL.ONE (CASSANDRA-1317)
 * fix read repair to use requested consistency level on digest mismatch,
   rather than assuming QUORUM (CASSANDRA-1316)
 * process digest mismatch re-reads in parallel (CASSANDRA-1323)
 * switch hints CF comparator to BytesType (CASSANDRA-1274)


0.6.3
 * retry to make streaming connections up to 8 times. (CASSANDRA-1019)
 * reject describe_ring() calls on invalid keyspaces (CASSANDRA-1111)
 * fix cache size calculation for size of 100% (CASSANDRA-1129)
 * fix cache capacity only being recalculated once (CASSANDRA-1129)
 * remove hourly scan of all hints on the off chance that the gossiper
   missed a status change; instead, expose deliverHintsToEndpoint to JMX
   so it can be done manually, if necessary (CASSANDRA-1141)
 * don't reject reads at CL.ALL (CASSANDRA-1152)
 * reject deletions to supercolumns in CFs containing only standard
   columns (CASSANDRA-1139)
 * avoid preserving login information after client disconnects
   (CASSANDRA-1057)
 * prefer sun jdk to openjdk in debian init script (CASSANDRA-1174)
 * detect partioner config changes between restarts and fail fast 
   (CASSANDRA-1146)
 * use generation time to resolve node token reassignment disagreements
   (CASSANDRA-1118)
 * restructure the startup ordering of Gossiper and MessageService to avoid
   timing anomalies (CASSANDRA-1160)
 * detect incomplete commit log hearders (CASSANDRA-1119)
 * force anti-entropy service to stream files on the stream stage to avoid
   sending streams out of order (CASSANDRA-1169)
 * remove inactive stream managers after AES streams files (CASSANDRA-1169)
 * allow removing entire row through batch_mutate Deletion (CASSANDRA-1027)
 * add JMX metrics for row-level bloom filter false positives (CASSANDRA-1212)
 * added a redhat init script to contrib (CASSANDRA-1201)
 * use midpoint when bootstrapping a new machine into range with not
   much data yet instead of random token (CASSANDRA-1112)
 * kill server on OOM in executor stage as well as Thrift (CASSANDRA-1226)
 * remove opportunistic repairs, when two machines with overlapping replica
   responsibilities happen to finish major compactions of the same CF near
   the same time.  repairs are now fully manual (CASSANDRA-1190)
 * add ability to lower compaction priority (default is no change from 0.6.2)
   (CASSANDRA-1181)


0.6.2
 * fix contrib/word_count build. (CASSANDRA-992)
 * split CommitLogExecutorService into BatchCommitLogExecutorService and 
   PeriodicCommitLogExecutorService (CASSANDRA-1014)
 * add latency histograms to CFSMBean (CASSANDRA-1024)
 * make resolving timestamp ties deterministic by using value bytes
   as a tiebreaker (CASSANDRA-1039)
 * Add option to turn off Hinted Handoff (CASSANDRA-894)
 * fix windows startup (CASSANDRA-948)
 * make concurrent_reads, concurrent_writes configurable at runtime via JMX
   (CASSANDRA-1060)
 * disable GCInspector on non-Sun JVMs (CASSANDRA-1061)
 * fix tombstone handling in sstable rows with no other data (CASSANDRA-1063)
 * fix size of row in spanned index entries (CASSANDRA-1056)
 * install json2sstable, sstable2json, and sstablekeys to Debian package
 * StreamingService.StreamDestinations wouldn't empty itself after streaming
   finished (CASSANDRA-1076)
 * added Collections.shuffle(splits) before returning the splits in 
   ColumnFamilyInputFormat (CASSANDRA-1096)
 * do not recalculate cache capacity post-compaction if it's been manually 
   modified (CASSANDRA-1079)
 * better defaults for flush sorter + writer executor queue sizes
   (CASSANDRA-1100)
 * windows scripts for SSTableImport/Export (CASSANDRA-1051)
 * windows script for nodetool (CASSANDRA-1113)
 * expose PhiConvictThreshold (CASSANDRA-1053)
 * make repair of RF==1 a no-op (CASSANDRA-1090)
 * improve default JVM GC options (CASSANDRA-1014)
 * fix SlicePredicate serialization inside Hadoop jobs (CASSANDRA-1049)
 * close Thrift sockets in Hadoop ColumnFamilyRecordReader (CASSANDRA-1081)


0.6.1
 * fix NPE in sstable2json when no excluded keys are given (CASSANDRA-934)
 * keep the replica set constant throughout the read repair process
   (CASSANDRA-937)
 * allow querying getAllRanges with empty token list (CASSANDRA-933)
 * fix command line arguments inversion in clustertool (CASSANDRA-942)
 * fix race condition that could trigger a false-positive assertion
   during post-flush discard of old commitlog segments (CASSANDRA-936)
 * fix neighbor calculation for anti-entropy repair (CASSANDRA-924)
 * perform repair even for small entropy differences (CASSANDRA-924)
 * Use hostnames in CFInputFormat to allow Hadoop's naive string-based
   locality comparisons to work (CASSANDRA-955)
 * cache read-only BufferedRandomAccessFile length to avoid
   3 system calls per invocation (CASSANDRA-950)
 * nodes with IPv6 (and no IPv4) addresses could not join cluster
   (CASSANDRA-969)
 * Retrieve the correct number of undeleted columns, if any, from
   a supercolumn in a row that had been deleted previously (CASSANDRA-920)
 * fix index scans that cross the 2GB mmap boundaries for both mmap
   and standard i/o modes (CASSANDRA-866)
 * expose drain via nodetool (CASSANDRA-978)


0.6.0-RC1
 * JMX drain to flush memtables and run through commit log (CASSANDRA-880)
 * Bootstrapping can skip ranges under the right conditions (CASSANDRA-902)
 * fix merging row versions in range_slice for CL > ONE (CASSANDRA-884)
 * default write ConsistencyLeven chaned from ZERO to ONE
 * fix for index entries spanning mmap buffer boundaries (CASSANDRA-857)
 * use lexical comparison if time part of TimeUUIDs are the same 
   (CASSANDRA-907)
 * bound read, mutation, and response stages to fix possible OOM
   during log replay (CASSANDRA-885)
 * Use microseconds-since-epoch (UTC) in cli, instead of milliseconds
 * Treat batch_mutate Deletion with null supercolumn as "apply this predicate 
   to top level supercolumns" (CASSANDRA-834)
 * Streaming destination nodes do not update their JMX status (CASSANDRA-916)
 * Fix internal RPC timeout calculation (CASSANDRA-911)
 * Added Pig loadfunc to contrib/pig (CASSANDRA-910)


0.6.0-beta3
 * fix compaction bucketing bug (CASSANDRA-814)
 * update windows batch file (CASSANDRA-824)
 * deprecate KeysCachedFraction configuration directive in favor
   of KeysCached; move to unified-per-CF key cache (CASSANDRA-801)
 * add invalidateRowCache to ColumnFamilyStoreMBean (CASSANDRA-761)
 * send Handoff hints to natural locations to reduce load on
   remaining nodes in a failure scenario (CASSANDRA-822)
 * Add RowWarningThresholdInMB configuration option to warn before very 
   large rows get big enough to threaten node stability, and -x option to
   be able to remove them with sstable2json if the warning is unheeded
   until it's too late (CASSANDRA-843)
 * Add logging of GC activity (CASSANDRA-813)
 * fix ConcurrentModificationException in commitlog discard (CASSANDRA-853)
 * Fix hardcoded row count in Hadoop RecordReader (CASSANDRA-837)
 * Add a jmx status to the streaming service and change several DEBUG
   messages to INFO (CASSANDRA-845)
 * fix classpath in cassandra-cli.bat for Windows (CASSANDRA-858)
 * allow re-specifying host, port to cassandra-cli if invalid ones
   are first tried (CASSANDRA-867)
 * fix race condition handling rpc timeout in the coordinator
   (CASSANDRA-864)
 * Remove CalloutLocation and StagingFileDirectory from storage-conf files 
   since those settings are no longer used (CASSANDRA-878)
 * Parse a long from RowWarningThresholdInMB instead of an int (CASSANDRA-882)
 * Remove obsolete ControlPort code from DatabaseDescriptor (CASSANDRA-886)
 * move skipBytes side effect out of assert (CASSANDRA-899)
 * add "double getLoad" to StorageServiceMBean (CASSANDRA-898)
 * track row stats per CF at compaction time (CASSANDRA-870)
 * disallow CommitLogDirectory matching a DataFileDirectory (CASSANDRA-888)
 * default key cache size is 200k entries, changed from 10% (CASSANDRA-863)
 * add -Dcassandra-foreground=yes to cassandra.bat
 * exit if cluster name is changed unexpectedly (CASSANDRA-769)


0.6.0-beta1/beta2
 * add batch_mutate thrift command, deprecating batch_insert (CASSANDRA-336)
 * remove get_key_range Thrift API, deprecated in 0.5 (CASSANDRA-710)
 * add optional login() Thrift call for authentication (CASSANDRA-547)
 * support fat clients using gossiper and StorageProxy to perform
   replication in-process [jvm-only] (CASSANDRA-535)
 * support mmapped I/O for reads, on by default on 64bit JVMs 
   (CASSANDRA-408, CASSANDRA-669)
 * improve insert concurrency, particularly during Hinted Handoff
   (CASSANDRA-658)
 * faster network code (CASSANDRA-675)
 * stress.py moved to contrib (CASSANDRA-635)
 * row caching [must be explicitly enabled per-CF in config] (CASSANDRA-678)
 * present a useful measure of compaction progress in JMX (CASSANDRA-599)
 * add bin/sstablekeys (CASSNADRA-679)
 * add ConsistencyLevel.ANY (CASSANDRA-687)
 * make removetoken remove nodes from gossip entirely (CASSANDRA-644)
 * add ability to set cache sizes at runtime (CASSANDRA-708)
 * report latency and cache hit rate statistics with lifetime totals
   instead of average over the last minute (CASSANDRA-702)
 * support get_range_slice for RandomPartitioner (CASSANDRA-745)
 * per-keyspace replication factory and replication strategy (CASSANDRA-620)
 * track latency in microseconds (CASSANDRA-733)
 * add describe_ Thrift methods, deprecating get_string_property and 
   get_string_list_property
 * jmx interface for tracking operation mode and streams in general.
   (CASSANDRA-709)
 * keep memtables in sorted order to improve range query performance
   (CASSANDRA-799)
 * use while loop instead of recursion when trimming sstables compaction list 
   to avoid blowing stack in pathological cases (CASSANDRA-804)
 * basic Hadoop map/reduce support (CASSANDRA-342)


0.5.1
 * ensure all files for an sstable are streamed to the same directory.
   (CASSANDRA-716)
 * more accurate load estimate for bootstrapping (CASSANDRA-762)
 * tolerate dead or unavailable bootstrap target on write (CASSANDRA-731)
 * allow larger numbers of keys (> 140M) in a sstable bloom filter
   (CASSANDRA-790)
 * include jvm argument improvements from CASSANDRA-504 in debian package
 * change streaming chunk size to 32MB to accomodate Windows XP limitations
   (was 64MB) (CASSANDRA-795)
 * fix get_range_slice returning results in the wrong order (CASSANDRA-781)
 

0.5.0 final
 * avoid attempting to delete temporary bootstrap files twice (CASSANDRA-681)
 * fix bogus NaN in nodeprobe cfstats output (CASSANDRA-646)
 * provide a policy for dealing with single thread executors w/ a full queue
   (CASSANDRA-694)
 * optimize inner read in MessagingService, vastly improving multiple-node
   performance (CASSANDRA-675)
 * wait for table flush before streaming data back to a bootstrapping node.
   (CASSANDRA-696)
 * keep track of bootstrapping sources by table so that bootstrapping doesn't 
   give the indication of finishing early (CASSANDRA-673)


0.5.0 RC3
 * commit the correct version of the patch for CASSANDRA-663


0.5.0 RC2 (unreleased)
 * fix bugs in converting get_range_slice results to Thrift 
   (CASSANDRA-647, CASSANDRA-649)
 * expose java.util.concurrent.TimeoutException in StorageProxy methods
   (CASSANDRA-600)
 * TcpConnectionManager was holding on to disconnected connections, 
   giving the false indication they were being used. (CASSANDRA-651)
 * Remove duplicated write. (CASSANDRA-662)
 * Abort bootstrap if IP is already in the token ring (CASSANDRA-663)
 * increase default commitlog sync period, and wait for last sync to 
   finish before submitting another (CASSANDRA-668)


0.5.0 RC1
 * Fix potential NPE in get_range_slice (CASSANDRA-623)
 * add CRC32 to commitlog entries (CASSANDRA-605)
 * fix data streaming on windows (CASSANDRA-630)
 * GC compacted sstables after cleanup and compaction (CASSANDRA-621)
 * Speed up anti-entropy validation (CASSANDRA-629)
 * Fix anti-entropy assertion error (CASSANDRA-639)
 * Fix pending range conflicts when bootstapping or moving
   multiple nodes at once (CASSANDRA-603)
 * Handle obsolete gossip related to node movement in the case where
   one or more nodes is down when the movement occurs (CASSANDRA-572)
 * Include dead nodes in gossip to avoid a variety of problems
   and fix HH to removed nodes (CASSANDRA-634)
 * return an InvalidRequestException for mal-formed SlicePredicates
   (CASSANDRA-643)
 * fix bug determining closest neighbor for use in multiple datacenters
   (CASSANDRA-648)
 * Vast improvements in anticompaction speed (CASSANDRA-607)
 * Speed up log replay and writes by avoiding redundant serializations
   (CASSANDRA-652)


0.5.0 beta 2
 * Bootstrap improvements (several tickets)
 * add nodeprobe repair anti-entropy feature (CASSANDRA-193, CASSANDRA-520)
 * fix possibility of partition when many nodes restart at once
   in clusters with multiple seeds (CASSANDRA-150)
 * fix NPE in get_range_slice when no data is found (CASSANDRA-578)
 * fix potential NPE in hinted handoff (CASSANDRA-585)
 * fix cleanup of local "system" keyspace (CASSANDRA-576)
 * improve computation of cluster load balance (CASSANDRA-554)
 * added super column read/write, column count, and column/row delete to
   cassandra-cli (CASSANDRA-567, CASSANDRA-594)
 * fix returning live subcolumns of deleted supercolumns (CASSANDRA-583)
 * respect JAVA_HOME in bin/ scripts (several tickets)
 * add StorageService.initClient for fat clients on the JVM (CASSANDRA-535)
   (see contrib/client_only for an example of use)
 * make consistency_level functional in get_range_slice (CASSANDRA-568)
 * optimize key deserialization for RandomPartitioner (CASSANDRA-581)
 * avoid GCing tombstones except on major compaction (CASSANDRA-604)
 * increase failure conviction threshold, resulting in less nodes
   incorrectly (and temporarily) marked as down (CASSANDRA-610)
 * respect memtable thresholds during log replay (CASSANDRA-609)
 * support ConsistencyLevel.ALL on read (CASSANDRA-584)
 * add nodeprobe removetoken command (CASSANDRA-564)


0.5.0 beta
 * Allow multiple simultaneous flushes, improving flush throughput 
   on multicore systems (CASSANDRA-401)
 * Split up locks to improve write and read throughput on multicore systems
   (CASSANDRA-444, CASSANDRA-414)
 * More efficient use of memory during compaction (CASSANDRA-436)
 * autobootstrap option: when enabled, all non-seed nodes will attempt
   to bootstrap when started, until bootstrap successfully
   completes. -b option is removed.  (CASSANDRA-438)
 * Unless a token is manually specified in the configuration xml,
   a bootstraping node will use a token that gives it half the
   keys from the most-heavily-loaded node in the cluster,
   instead of generating a random token. 
   (CASSANDRA-385, CASSANDRA-517)
 * Miscellaneous bootstrap fixes (several tickets)
 * Ability to change a node's token even after it has data on it
   (CASSANDRA-541)
 * Ability to decommission a live node from the ring (CASSANDRA-435)
 * Semi-automatic loadbalancing via nodeprobe (CASSANDRA-192)
 * Add ability to set compaction thresholds at runtime via
   JMX / nodeprobe.  (CASSANDRA-465)
 * Add "comment" field to ColumnFamily definition. (CASSANDRA-481)
 * Additional JMX metrics (CASSANDRA-482)
 * JSON based export and import tools (several tickets)
 * Hinted Handoff fixes (several tickets)
 * Add key cache to improve read performance (CASSANDRA-423)
 * Simplified construction of custom ReplicationStrategy classes
   (CASSANDRA-497)
 * Graphical application (Swing) for ring integrity verification and 
   visualization was added to contrib (CASSANDRA-252)
 * Add DCQUORUM, DCQUORUMSYNC consistency levels and corresponding
   ReplicationStrategy / EndpointSnitch classes.  Experimental.
   (CASSANDRA-492)
 * Web client interface added to contrib (CASSANDRA-457)
 * More-efficient flush for Random, CollatedOPP partitioners 
   for normal writes (CASSANDRA-446) and bulk load (CASSANDRA-420)
 * Add MemtableFlushAfterMinutes, a global replacement for the old 
   per-CF FlushPeriodInMinutes setting (CASSANDRA-463)
 * optimizations to slice reading (CASSANDRA-350) and supercolumn
   queries (CASSANDRA-510)
 * force binding to given listenaddress for nodes with multiple
   interfaces (CASSANDRA-546)
 * stress.py benchmarking tool improvements (several tickets)
 * optimized replica placement code (CASSANDRA-525)
 * faster log replay on restart (CASSANDRA-539, CASSANDRA-540)
 * optimized local-node writes (CASSANDRA-558)
 * added get_range_slice, deprecating get_key_range (CASSANDRA-344)
 * expose TimedOutException to thrift (CASSANDRA-563)
 

0.4.2
 * Add validation disallowing null keys (CASSANDRA-486)
 * Fix race conditions in TCPConnectionManager (CASSANDRA-487)
 * Fix using non-utf8-aware comparison as a sanity check.
   (CASSANDRA-493)
 * Improve default garbage collector options (CASSANDRA-504)
 * Add "nodeprobe flush" (CASSANDRA-505)
 * remove NotFoundException from get_slice throws list (CASSANDRA-518)
 * fix get (not get_slice) of entire supercolumn (CASSANDRA-508)
 * fix null token during bootstrap (CASSANDRA-501)


0.4.1
 * Fix FlushPeriod columnfamily configuration regression
   (CASSANDRA-455)
 * Fix long column name support (CASSANDRA-460)
 * Fix for serializing a row that only contains tombstones
   (CASSANDRA-458)
 * Fix for discarding unneeded commitlog segments (CASSANDRA-459)
 * Add SnapshotBeforeCompaction configuration option (CASSANDRA-426)
 * Fix compaction abort under insufficient disk space (CASSANDRA-473)
 * Fix reading subcolumn slice from tombstoned CF (CASSANDRA-484)
 * Fix race condition in RVH causing occasional NPE (CASSANDRA-478)


0.4.0
 * fix get_key_range problems when a node is down (CASSANDRA-440)
   and add UnavailableException to more Thrift methods
 * Add example EndPointSnitch contrib code (several tickets)


0.4.0 RC2
 * fix SSTable generation clash during compaction (CASSANDRA-418)
 * reject method calls with null parameters (CASSANDRA-308)
 * properly order ranges in nodeprobe output (CASSANDRA-421)
 * fix logging of certain errors on executor threads (CASSANDRA-425)


0.4.0 RC1
 * Bootstrap feature is live; use -b on startup (several tickets)
 * Added multiget api (CASSANDRA-70)
 * fix Deadlock with SelectorManager.doProcess and TcpConnection.write
   (CASSANDRA-392)
 * remove key cache b/c of concurrency bugs in third-party
   CLHM library (CASSANDRA-405)
 * update non-major compaction logic to use two threshold values
   (CASSANDRA-407)
 * add periodic / batch commitlog sync modes (several tickets)
 * inline BatchMutation into batch_insert params (CASSANDRA-403)
 * allow setting the logging level at runtime via mbean (CASSANDRA-402)
 * change default comparator to BytesType (CASSANDRA-400)
 * add forwards-compatible ConsistencyLevel parameter to get_key_range
   (CASSANDRA-322)
 * r/m special case of blocking for local destination when writing with 
   ConsistencyLevel.ZERO (CASSANDRA-399)
 * Fixes to make BinaryMemtable [bulk load interface] useful (CASSANDRA-337);
   see contrib/bmt_example for an example of using it.
 * More JMX properties added (several tickets)
 * Thrift changes (several tickets)
    - Merged _super get methods with the normal ones; return values
      are now of ColumnOrSuperColumn.
    - Similarly, merged batch_insert_super into batch_insert.



0.4.0 beta
 * On-disk data format has changed to allow billions of keys/rows per
   node instead of only millions
 * Multi-keyspace support
 * Scan all sstables for all queries to avoid situations where
   different types of operation on the same ColumnFamily could
   disagree on what data was present
 * Snapshot support via JMX
 * Thrift API has changed a _lot_:
    - removed time-sorted CFs; instead, user-defined comparators
      may be defined on the column names, which are now byte arrays.
      Default comparators are provided for UTF8, Bytes, Ascii, Long (i64),
      and UUID types.
    - removed colon-delimited strings in thrift api in favor of explicit
      structs such as ColumnPath, ColumnParent, etc.  Also normalized
      thrift struct and argument naming.
    - Added columnFamily argument to get_key_range.
    - Change signature of get_slice to accept starting and ending
      columns as well as an offset.  (This allows use of indexes.)
      Added "ascending" flag to allow reasonably-efficient reverse
      scans as well.  Removed get_slice_by_range as redundant.
    - get_key_range operates on one CF at a time
    - changed `block` boolean on insert methods to ConsistencyLevel enum,
      with options of NONE, ONE, QUORUM, and ALL.
    - added similar consistency_level parameter to read methods
    - column-name-set slice with no names given now returns zero columns
      instead of all of them.  ("all" can run your server out of memory.
      use a range-based slice with a high max column count instead.)
 * Removed the web interface. Node information can now be obtained by 
   using the newly introduced nodeprobe utility.
 * More JMX stats
 * Remove magic values from internals (e.g. special key to indicate
   when to flush memtables)
 * Rename configuration "table" to "keyspace"
 * Moved to crash-only design; no more shutdown (just kill the process)
 * Lots of bug fixes

Full list of issues resolved in 0.4 is at https://issues.apache.org/jira/secure/IssueNavigator.jspa?reset=true&&pid=12310865&fixfor=12313862&resolution=1&sorter/field=issuekey&sorter/order=DESC


0.3.0 RC3
 * Fix potential deadlock under load in TCPConnection.
   (CASSANDRA-220)


0.3.0 RC2
 * Fix possible data loss when server is stopped after replaying
   log but before new inserts force memtable flush.
   (CASSANDRA-204)
 * Added BUGS file


0.3.0 RC1
 * Range queries on keys, including user-defined key collation
 * Remove support
 * Workarounds for a weird bug in JDK select/register that seems
   particularly common on VM environments. Cassandra should deploy
   fine on EC2 now
 * Much improved infrastructure: the beginnings of a decent test suite
   ("ant test" for unit tests; "nosetests" for system tests), code
   coverage reporting, etc.
 * Expanded node status reporting via JMX
 * Improved error reporting/logging on both server and client
 * Reduced memory footprint in default configuration
 * Combined blocking and non-blocking versions of insert APIs
 * Added FlushPeriodInMinutes configuration parameter to force
   flushing of infrequently-updated ColumnFamilies<|MERGE_RESOLUTION|>--- conflicted
+++ resolved
@@ -6,6 +6,9 @@
 Merged from 2.1:
  * Fix handling of enable/disable autocompaction (CASSANDRA-9899)
  * Add consistency level to tracing ouput (CASSANDRA-9827)
+ * Remove repair snapshot leftover on startup (CASSANDRA-7357)
+ * Use random nodes for batch log when only 2 racks (CASSANDRA-8735)
+ * Ensure atomicity inside thrift and stream session (CASSANDRA-7757)
 Merged from 2.0:
  * Log when messages are dropped due to cross_node_timeout (CASSANDRA-9793)
  * Don't track hotness when opening from snapshot for validation (CASSANDRA-9382)
@@ -24,12 +27,6 @@
  * Fix clientutil jar and tests (CASSANDRA-9760)
  * (cqlsh) Allow the SSL protocol version to be specified through the
    config file or environment variables (CASSANDRA-9544)
-<<<<<<< HEAD
-=======
- * Remove repair snapshot leftover on startup (CASSANDRA-7357)
- * Use random nodes for batch log when only 2 racks (CASSANDRA-8735)
- * Ensure atomicity inside thrift and stream session (CASSANDRA-7757)
->>>>>>> 0a4728f6
 Merged from 2.0:
  * checkForEndpointCollision fails for legitimate collisions (CASSANDRA-9765)
  * Complete CASSANDRA-8448 fix (CASSANDRA-9519)
