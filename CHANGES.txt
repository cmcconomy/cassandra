--- conflicted
+++ resolved
@@ -1,4 +1,3 @@
-<<<<<<< HEAD
 3.0.0-rc1
  * Add custom query expressions to SELECT (CASSANDRA-10217)
  * Fix minor bugs in MV handling (CASSANDRA-10362)
@@ -17,29 +16,12 @@
  * Defer default role manager setup until all nodes are on 2.2+ (CASSANDRA-9761)
  * Handle missing RoleManager in config after upgrade to 2.2 (CASSANDRA-10209)
 Merged from 2.1:
-=======
-2.2.2
- * Defer default role manager setup until all nodes are on 2.2+ (CASSANDRA-9761)
- * Cancel transaction for sstables we wont redistribute index summary
-   for (CASSANDRA-10270)
- * Handle missing RoleManager in config after upgrade to 2.2 (CASSANDRA-10209) 
- * Retry snapshot deletion after compaction and gc on Windows (CASSANDRA-10222)
- * Fix failure to start with space in directory path on Windows (CASSANDRA-10239)
- * Fix repair hang when snapshot failed (CASSANDRA-10057)
- * Fall back to 1/4 commitlog volume for commitlog_total_space on small disks
-   (CASSANDRA-10199)
-Merged from 2.1:
  * Fix potential ClassCastException during paging (CASSANDRA-10352)
->>>>>>> f3ad68cb
  * Prevent ALTER TYPE from creating circular references (CASSANDRA-10339)
  * Fix cache handling of 2i and base tables (CASSANDRA-10155, 10359)
  * Fix NPE in nodetool compactionhistory (CASSANDRA-9758)
  * (Pig) support BulkOutputFormat as a URL parameter (CASSANDRA-7410)
  * BATCH statement is broken in cqlsh (CASSANDRA-10272)
-<<<<<<< HEAD
-=======
- * Added configurable warning threshold for GC duration (CASSANDRA-8907)
->>>>>>> f3ad68cb
  * (cqlsh) Make cqlsh PEP8 Compliant (CASSANDRA-10066)
  * (cqlsh) Fix error when starting cqlsh with --debug (CASSANDRA-10282)
  * Scrub, Cleanup and Upgrade do not unmark compacting until all operations
@@ -91,25 +73,6 @@
  * Fix race during construction of commit log (CASSANDRA-10049)
  * Fix LeveledCompactionStrategyTest (CASSANDRA-9757)
  * Fix broken UnbufferedDataOutputStreamPlus.writeUTF (CASSANDRA-10203)
-<<<<<<< HEAD
-=======
- * (cqlsh) add CLEAR command (CASSANDRA-10086)
- * Support string literals as Role names for compatibility (CASSANDRA-10135)
- * Allow count(*) and count(1) to be use as normal aggregation (CASSANDRA-10114)
- * An NPE is thrown if the column name is unknown for an IN relation (CASSANDRA-10043)
- * Apply commit_failure_policy to more errors on startup (CASSANDRA-9749)
- * Fix histogram overflow exception (CASSANDRA-9973)
- * Route gossip messages over dedicated socket (CASSANDRA-9237)
- * Add checksum to saved cache files (CASSANDRA-9265)
- * Log warning when using an aggregate without partition key (CASSANDRA-9737)
- * Avoid grouping sstables for anticompaction with DTCS (CASSANDRA-9900)
- * UDF / UDA execution time in trace (CASSANDRA-9723)
- * Fix broken internode SSL (CASSANDRA-9884)
-Merged from 2.1:
- * Change streaming_socket_timeout_in_ms default to 1 hour (CASSANDRA-8611)
- * (cqlsh) update list of CQL keywords (CASSANDRA-9232)
- * Avoid race condition during read repair (CASSANDRA-9460)
->>>>>>> f3ad68cb
  * (cqlsh) default load-from-file encoding to utf-8 (CASSANDRA-9898)
  * Avoid returning Permission.NONE when failing to query users table (CASSANDRA-10168)
  * (cqlsh) add CLEAR command (CASSANDRA-10086)
@@ -202,10 +165,6 @@
  * Ensure atomicity inside thrift and stream session (CASSANDRA-7757)
  * Fix nodetool info error when the node is not joined (CASSANDRA-9031)
 Merged from 2.0:
-<<<<<<< HEAD
-=======
- * Make getFullyExpiredSSTables less expensive (CASSANDRA-9882)
->>>>>>> f3ad68cb
  * Log when messages are dropped due to cross_node_timeout (CASSANDRA-9793)
  * Don't track hotness when opening from snapshot for validation (CASSANDRA-9382)
 
@@ -222,11 +181,7 @@
  * Handle corrupt files on startup (CASSANDRA-9686)
  * Fix clientutil jar and tests (CASSANDRA-9760)
  * (cqlsh) Allow the SSL protocol version to be specified through the
-<<<<<<< HEAD
     config file or environment variables (CASSANDRA-9544)
-=======
-   config file or environment variables (CASSANDRA-9544)
->>>>>>> f3ad68cb
 Merged from 2.0:
  * Add tool to find why expired sstables are not getting dropped (CASSANDRA-10015)
  * Remove erroneous pending HH tasks from tpstats/jmx (CASSANDRA-9129)
