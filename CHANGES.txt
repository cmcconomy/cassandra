<<<<<<< HEAD
2.0.10
 * (cqlsh) Fix failing cqlsh formatting tests (CASSANDRA-7703)
 * Fix MS expiring map timeout for Paxos messages (CASSANDRA-7752)
 * Do not flush on truncate if durable_writes is false (CASSANDRA-7750)
 * Give CRR a default input_cql Statement (CASSANDRA-7226)
 * Better error message when adding a collection with the same name
   than a previously dropped one (CASSANDRA-6276)
 * Fix validation when adding static columns (CASSANDRA-7730)
 * (Thrift) fix range deletion of supercolumns (CASSANDRA-7733)
 * Fix potential AssertionError in RangeTombstoneList (CASSANDRA-7700)
 * Validate arguments of blobAs* functions (CASSANDRA-7707)
 * Fix potential AssertionError with 2ndary indexes (CASSANDRA-6612)
 * Avoid logging CompactionInterrupted at ERROR (CASSANDRA-7694)
 * Minor leak in sstable2jon (CASSANDRA-7709)
 * Add cassandra.auto_bootstrap system property (CASSANDRA-7650)
 * Remove CqlPagingRecordReader/CqlPagingInputFormat (CASSANDRA-7570)
 * Fix IncompatibleClassChangeError from hadoop2 (CASSANDRA-7229)
 * Add 'nodetool sethintedhandoffthrottlekb' (CASSANDRA-7635)
 * Update java driver (for hadoop) (CASSANDRA-7618)
 * Fix truncate to always flush (CASSANDRA-7511)
 * Remove shuffle and taketoken (CASSANDRA-7601)
 * Switch liveRatio-related log messages to DEBUG (CASSANDRA-7467)
 * (cqlsh) Add tab-completion for CREATE/DROP USER IF [NOT] EXISTS (CASSANDRA-7611)
 * Always merge ranges owned by a single node (CASSANDRA-6930)
 * Pig support for hadoop CqlInputFormat (CASSANDRA-6454)
 * Fix ReversedType(DateType) mapping to native protocol (CASSANDRA-7576)
 * (Windows) force range-based repair to non-sequential mode (CASSANDRA-7541)
 * Fix range merging when DES scores are zero (CASSANDRA-7535)
 * Warn when SSL certificates have expired (CASSANDRA-7528)
 * Workaround JVM NPE on JMX bind failure (CASSANDRA-7254)
 * Fix race in FileCacheService RemovalListener (CASSANDRA-7278)
 * Fix inconsistent use of consistencyForCommit that allowed LOCAL_QUORUM
   operations to incorrect become full QUORUM (CASSANDRA-7345)
 * Properly handle unrecognized opcodes and flags (CASSANDRA-7440)
 * (Hadoop) close CqlRecordWriter clients when finished (CASSANDRA-7459)
 * Make sure high level sstables get compacted (CASSANDRA-7414)
 * Fix AssertionError when using empty clustering columns and static columns
   (CASSANDRA-7455)
 * Add inter_dc_stream_throughput_outbound_megabits_per_sec (CASSANDRA-6596)
 * Add option to disable STCS in L0 (CASSANDRA-6621)
 * Fix error when doing reversed queries with static columns (CASSANDRA-7490)
 * Backport CASSANDRA-6747 (CASSANDRA-7560)
 * Track max/min timestamps for range tombstones (CASSANDRA-7647)
 * Fix NPE when listing saved caches dir (CASSANDRA-7632)
Merged from 1.2:
=======
1.2.19
 * Remove duplicates from StorageService.getJoiningNodes (CASSANDRA-7478)
>>>>>>> 3fe70282
 * Clone token map outside of hot gossip loops (CASSANDRA-7758)
 * Add stop method to EmbeddedCassandraService (CASSANDRA-7595)
 * Support connecting to ipv6 jmx with nodetool (CASSANDRA-7669)
 * Set gc_grace_seconds to seven days for system schema tables (CASSANDRA-7668)
 * SimpleSeedProvider no longer caches seeds forever (CASSANDRA-7663)
 * Set correct stream ID on responses when non-Exception Throwables
   are thrown while handling native protocol messages (CASSANDRA-7470)


2.0.9
 * Fix CC#collectTimeOrderedData() tombstone optimisations (CASSANDRA-7394)
 * Fix assertion error in CL.ANY timeout handling (CASSANDRA-7364)
 * Handle empty CFs in Memtable#maybeUpdateLiveRatio() (CASSANDRA-7401)
 * Fix native protocol CAS batches (CASSANDRA-7337)
 * Add per-CF range read request latency metrics (CASSANDRA-7338)
 * Fix NPE in StreamTransferTask.createMessageForRetry() (CASSANDRA-7323)
 * Add conditional CREATE/DROP USER support (CASSANDRA-7264)
 * Swap local and global default read repair chances (CASSANDRA-7320)
 * Add missing iso8601 patterns for date strings (CASSANDRA-6973)
 * Support selecting multiple rows in a partition using IN (CASSANDRA-6875)
 * cqlsh: always emphasize the partition key in DESC output (CASSANDRA-7274)
 * Copy compaction options to make sure they are reloaded (CASSANDRA-7290)
 * Add option to do more aggressive tombstone compactions (CASSANDRA-6563)
 * Don't try to compact already-compacting files in HHOM (CASSANDRA-7288)
 * Add authentication support to shuffle (CASSANDRA-6484)
 * Cqlsh counts non-empty lines for "Blank lines" warning (CASSANDRA-7325)
 * Make StreamSession#closeSession() idempotent (CASSANDRA-7262)
 * Fix infinite loop on exception while streaming (CASSANDRA-7330)
 * Reference sstables before populating key cache (CASSANDRA-7234)
 * Account for range tombstones in min/max column names (CASSANDRA-7235)
 * Improve sub range repair validation (CASSANDRA-7317)
 * Accept subtypes for function results, type casts (CASSANDRA-6766)
 * Support DISTINCT for static columns and fix behaviour when DISTINC is
   not use (CASSANDRA-7305).
 * Refuse range queries with strict bounds on compact tables since they
   are broken (CASSANDRA-7059)
Merged from 1.2:
 * Expose global ColumnFamily metrics (CASSANDRA-7273)
 * cqlsh: Fix CompositeType columns in DESCRIBE TABLE output (CASSANDRA-7399)
 * Expose global ColumnFamily metrics (CASSANDRA-7273)
 * Handle possible integer overflow in FastByteArrayOutputStream (CASSANDRA-7373)
 * cqlsh: 'ascii' values weren't formatted as text (CASSANDRA-7407)
 * cqlsh: ignore .cassandra permission errors (CASSANDRA-7266)
 * reduce failure detector initial value to 2s (CASSANDRA-7307)
 * Fix problem truncating on a node that was previously in a dead state (CASSANDRA-7318)
 * Don't insert tombstones that hide indexed values into 2i (CASSANDRA-7268)
 * Track metrics at a keyspace level (CASSANDRA-6539)
 * Add replace_address_first_boot flag to only replace if not bootstrapped
   (CASSANDRA-7356)
 * Enable keepalive for native protocol (CASSANDRA-7380)
 * Check internal addresses for seeds (CASSANDRA-6523)
 * Fix potential / by 0 in HHOM page size calculation (CASSANDRA-7354)
 * Fix availability validation for LOCAL_ONE CL (CASSANDRA-7319)
 * Use LOCAL_ONE for non-superuser auth queries (CASSANDRA-7328)
 * Fix handling of empty counter replication mutations (CASSANDRA-7144)


2.0.8
 * Always reallocate buffers in HSHA (CASSANDRA-6285)
 * (Hadoop) support authentication in CqlRecordReader (CASSANDRA-7221)
 * (Hadoop) Close java driver Cluster in CQLRR.close (CASSANDRA-7228)
 * Fix potential SlabAllocator yield-starvation (CASSANDRA-7133)
 * Warn when 'USING TIMESTAMP' is used on a CAS BATCH (CASSANDRA-7067)
 * Starting threads in OutboundTcpConnectionPool constructor causes race conditions (CASSANDRA-7177)
 * return all cpu values from BackgroundActivityMonitor.readAndCompute (CASSANDRA-7183)
 * fix c* launch issues on Russian os's due to output of linux 'free' cmd (CASSANDRA-6162)
 * Fix disabling autocompaction (CASSANDRA-7187)
 * Fix potential NumberFormatException when deserializing IntegerType (CASSANDRA-7088)
 * cqlsh can't tab-complete disabling compaction (CASSANDRA-7185)
 * cqlsh: Accept and execute CQL statement(s) from command-line parameter (CASSANDRA-7172)
 * Fix IllegalStateException in CqlPagingRecordReader (CASSANDRA-7198)
 * Fix the InvertedIndex trigger example (CASSANDRA-7211)
 * Correctly delete scheduled range xfers (CASSANDRA-7143)
 * Make batchlog replica selection rack-aware (CASSANDRA-6551)
 * Allow overriding cassandra-rackdc.properties file (CASSANDRA-7072)
 * Set JMX RMI port to 7199 (CASSANDRA-7087)
 * Use LOCAL_QUORUM for data reads at LOCAL_SERIAL (CASSANDRA-6939)
 * Log a warning for large batches (CASSANDRA-6487)
 * Queries on compact tables can return more rows that requested (CASSANDRA-7052)
 * USING TIMESTAMP for batches does not work (CASSANDRA-7053)
 * Fix performance regression from CASSANDRA-5614 (CASSANDRA-6949)
 * Merge groupable mutations in TriggerExecutor#execute() (CASSANDRA-7047)
 * Fix CFMetaData#getColumnDefinitionFromColumnName() (CASSANDRA-7074)
 * Plug holes in resource release when wiring up StreamSession (CASSANDRA-7073)
 * Re-add parameter columns to tracing session (CASSANDRA-6942)
 * Fix writetime/ttl functions for static columns (CASSANDRA-7081)
 * Suggest CTRL-C or semicolon after three blank lines in cqlsh (CASSANDRA-7142)
 * Add --resolve-ip option to 'nodetool ring' (CASSANDRA-7210)
 * Fix duplicated error messages on directory creation error at startup (CASSANDRA-5818)
 * reduce garbage on codec flag deserialization (CASSANDRA-7244) 
 * Proper null handle for IF with map element access (CASSANDRA-7155)
 * Improve compaction visibility (CASSANDRA-7242)
 * Fix 2ndary index queries with DESC clustering order (CASSANDRA-6950)
 * Invalid key cache entries on DROP (CASSANDRA-6525)
 * Fix flapping RecoveryManagerTest (CASSANDRA-7084)
Merged from 1.2:
 * Add Cloudstack snitch (CASSANDRA-7147)
 * Update system.peers correctly when relocating tokens (CASSANDRA-7126)
 * Add Google Compute Engine snitch (CASSANDRA-7132)
 * Fix nodetool display with vnodes (CASSANDRA-7082)
 * Fix schema concurrency exceptions (CASSANDRA-6841)
 * Fix BatchlogManager#deleteBatch() use of millisecond timsestamps
   (CASSANDRA-6822)
 * Fix batchlog to account for CF truncation records (CASSANDRA-6999)
 * Fix CQLSH parsing of functions and BLOB literals (CASSANDRA-7018)
 * Require nodetool rebuild_index to specify index names (CASSANDRA-7038)
 * Ensure that batchlog and hint timeouts do not produce hints (CASSANDRA-7058)
 * Always clean up references in SerializingCache (CASSANDRA-6994)
 * Don't shut MessagingService down when replacing a node (CASSANDRA-6476)
 * fix npe when doing -Dcassandra.fd_initial_value_ms (CASSANDRA-6751)
 * Preserves CQL metadata when updating table from thrift (CASSANDRA-6831)
 * remove duplicate query for local tokens (CASSANDRA-7182)
 * raise streaming phi convict threshold level (CASSANDRA-7063)
 * reduce garbage creation in calculatePendingRanges (CASSANDRA-7191)
 * exit CQLSH with error status code if script fails (CASSANDRA-6344)
 * Fix bug with some IN queries missig results (CASSANDRA-7105)
 * Fix availability validation for LOCAL_ONE CL (CASSANDRA-7319)
 * Hint streaming can cause decommission to fail (CASSANDRA-7219)
 * RepairTask didn't send a correct message on IllegalArgumentException (CASSANDRA-7336)


2.0.7
 * Put nodes in hibernate when join_ring is false (CASSANDRA-6961)
 * Avoid early loading of non-system keyspaces before compaction-leftovers 
   cleanup at startup (CASSANDRA-6913)
 * Restrict Windows to parallel repairs (CASSANDRA-6907)
 * (Hadoop) Allow manually specifying start/end tokens in CFIF (CASSANDRA-6436)
 * Fix NPE in MeteredFlusher (CASSANDRA-6820)
 * Fix race processing range scan responses (CASSANDRA-6820)
 * Allow deleting snapshots from dropped keyspaces (CASSANDRA-6821)
 * Add uuid() function (CASSANDRA-6473)
 * Omit tombstones from schema digests (CASSANDRA-6862)
 * Include correct consistencyLevel in LWT timeout (CASSANDRA-6884)
 * Lower chances for losing new SSTables during nodetool refresh and
   ColumnFamilyStore.loadNewSSTables (CASSANDRA-6514)
 * Add support for DELETE ... IF EXISTS to CQL3 (CASSANDRA-5708)
 * Update hadoop_cql3_word_count example (CASSANDRA-6793)
 * Fix handling of RejectedExecution in sync Thrift server (CASSANDRA-6788)
 * Log more information when exceeding tombstone_warn_threshold (CASSANDRA-6865)
 * Fix truncate to not abort due to unreachable fat clients (CASSANDRA-6864)
 * Fix schema concurrency exceptions (CASSANDRA-6841)
 * Fix leaking validator FH in StreamWriter (CASSANDRA-6832)
 * Fix saving triggers to schema (CASSANDRA-6789)
 * Fix trigger mutations when base mutation list is immutable (CASSANDRA-6790)
 * Fix accounting in FileCacheService to allow re-using RAR (CASSANDRA-6838)
 * Fix static counter columns (CASSANDRA-6827)
 * Restore expiring->deleted (cell) compaction optimization (CASSANDRA-6844)
 * Fix CompactionManager.needsCleanup (CASSANDRA-6845)
 * Correctly compare BooleanType values other than 0 and 1 (CASSANDRA-6779)
 * Read message id as string from earlier versions (CASSANDRA-6840)
 * Properly use the Paxos consistency for (non-protocol) batch (CASSANDRA-6837)
 * Add paranoid disk failure option (CASSANDRA-6646)
 * Improve PerRowSecondaryIndex performance (CASSANDRA-6876)
 * Extend triggers to support CAS updates (CASSANDRA-6882)
 * Static columns with IF NOT EXISTS don't always work as expected (CASSANDRA-6873)
 * Fix paging with SELECT DISTINCT (CASSANDRA-6857)
 * Fix UnsupportedOperationException on CAS timeout (CASSANDRA-6923)
 * Improve MeteredFlusher handling of MF-unaffected column families
   (CASSANDRA-6867)
 * Add CqlRecordReader using native pagination (CASSANDRA-6311)
 * Add QueryHandler interface (CASSANDRA-6659)
 * Track liveRatio per-memtable, not per-CF (CASSANDRA-6945)
 * Make sure upgradesstables keeps sstable level (CASSANDRA-6958)
 * Fix LIMIT with static columns (CASSANDRA-6956)
 * Fix clash with CQL column name in thrift validation (CASSANDRA-6892)
 * Fix error with super columns in mixed 1.2-2.0 clusters (CASSANDRA-6966)
 * Fix bad skip of sstables on slice query with composite start/finish (CASSANDRA-6825)
 * Fix unintended update with conditional statement (CASSANDRA-6893)
 * Fix map element access in IF (CASSANDRA-6914)
 * Avoid costly range calculations for range queries on system keyspaces
   (CASSANDRA-6906)
 * Fix SSTable not released if stream session fails (CASSANDRA-6818)
 * Avoid build failure due to ANTLR timeout (CASSANDRA-6991)
Merged from 1.2:
 * Add UNLOGGED, COUNTER options to BATCH documentation (CASSANDRA-6816)
 * add extra SSL cipher suites (CASSANDRA-6613)
 * fix nodetool getsstables for blob PK (CASSANDRA-6803)
 * Fix BatchlogManager#deleteBatch() use of millisecond timestamps
   (CASSANDRA-6822)
 * Continue assassinating even if the endpoint vanishes (CASSANDRA-6787)
 * Schedule schema pulls on change (CASSANDRA-6971)
 * Non-droppable verbs shouldn't be dropped from OTC (CASSANDRA-6980)
 * Shutdown batchlog executor in SS#drain() (CASSANDRA-7025)
 * Properly load trustore in the native protocol (CASSANDRA-6847)


2.0.6
 * Avoid race-prone second "scrub" of system keyspace (CASSANDRA-6797)
 * Pool CqlRecordWriter clients by inetaddress rather than Range
   (CASSANDRA-6665)
 * Fix compaction_history timestamps (CASSANDRA-6784)
 * Compare scores of full replica ordering in DES (CASSANDRA-6683)
 * fix CME in SessionInfo updateProgress affecting netstats (CASSANDRA-6577)
 * Allow repairing between specific replicas (CASSANDRA-6440)
 * Allow per-dc enabling of hints (CASSANDRA-6157)
 * Add compatibility for Hadoop 0.2.x (CASSANDRA-5201)
 * Fix EstimatedHistogram races (CASSANDRA-6682)
 * Failure detector correctly converts initial value to nanos (CASSANDRA-6658)
 * Add nodetool taketoken to relocate vnodes (CASSANDRA-4445)
 * Fix upgradesstables NPE for non-CF-based indexes (CASSANDRA-6645)
 * Improve nodetool cfhistograms formatting (CASSANDRA-6360)
 * Expose bulk loading progress over JMX (CASSANDRA-4757)
 * Correctly handle null with IF conditions and TTL (CASSANDRA-6623)
 * Account for range/row tombstones in tombstone drop
   time histogram (CASSANDRA-6522)
 * Stop CommitLogSegment.close() from calling sync() (CASSANDRA-6652)
 * Make commitlog failure handling configurable (CASSANDRA-6364)
 * Avoid overlaps in LCS (CASSANDRA-6688)
 * Improve support for paginating over composites (CASSANDRA-4851)
 * Fix count(*) queries in a mixed cluster (CASSANDRA-6707)
 * Improve repair tasks(snapshot, differencing) concurrency (CASSANDRA-6566)
 * Fix replaying pre-2.0 commit logs (CASSANDRA-6714)
 * Add static columns to CQL3 (CASSANDRA-6561)
 * Optimize single partition batch statements (CASSANDRA-6737)
 * Disallow post-query re-ordering when paging (CASSANDRA-6722)
 * Fix potential paging bug with deleted columns (CASSANDRA-6748)
 * Fix NPE on BulkLoader caused by losing StreamEvent (CASSANDRA-6636)
 * Fix truncating compression metadata (CASSANDRA-6791)
 * Fix UPDATE updating PRIMARY KEY columns implicitly (CASSANDRA-6782)
 * Fix IllegalArgumentException when updating from 1.2 with SuperColumns
   (CASSANDRA-6733)
 * FBUtilities.singleton() should use the CF comparator (CASSANDRA-6778)
 * Fix CQLSStableWriter.addRow(Map<String, Object>) (CASSANDRA-6526)
 * Fix HSHA server introducing corrupt data (CASSANDRA-6285)
 * Fix CAS conditions for COMPACT STORAGE tables (CASSANDRA-6813)
Merged from 1.2:
 * Add CMSClassUnloadingEnabled JVM option (CASSANDRA-6541)
 * Catch memtable flush exceptions during shutdown (CASSANDRA-6735)
 * Fix broken streams when replacing with same IP (CASSANDRA-6622)
 * Fix upgradesstables NPE for non-CF-based indexes (CASSANDRA-6645)
 * Fix partition and range deletes not triggering flush (CASSANDRA-6655)
 * Fix mean cells and mean row size per sstable calculations (CASSANDRA-6667)
 * Compact hints after partial replay to clean out tombstones (CASSANDRA-6666)
 * Log USING TTL/TIMESTAMP in a counter update warning (CASSANDRA-6649)
 * Don't exchange schema between nodes with different versions (CASSANDRA-6695)
 * Use real node messaging versions for schema exchange decisions (CASSANDRA-6700)
 * IN on the last clustering columns + ORDER BY DESC yield no results (CASSANDRA-6701)
 * Fix SecondaryIndexManager#deleteFromIndexes() (CASSANDRA-6711)
 * Fix snapshot repair not snapshotting coordinator itself (CASSANDRA-6713)
 * Support negative timestamps for CQL3 dates in query string (CASSANDRA-6718)
 * Avoid NPEs when receiving table changes for an unknown keyspace (CASSANDRA-5631)
 * Fix bootstrapping when there is no schema (CASSANDRA-6685)


2.0.5
 * Reduce garbage generated by bloom filter lookups (CASSANDRA-6609)
 * Add ks.cf names to tombstone logging (CASSANDRA-6597)
 * Use LOCAL_QUORUM for LWT operations at LOCAL_SERIAL (CASSANDRA-6495)
 * Wait for gossip to settle before accepting client connections (CASSANDRA-4288)
 * Delete unfinished compaction incrementally (CASSANDRA-6086)
 * Allow specifying custom secondary index options in CQL3 (CASSANDRA-6480)
 * Improve replica pinning for cache efficiency in DES (CASSANDRA-6485)
 * Fix LOCAL_SERIAL from thrift (CASSANDRA-6584)
 * Don't special case received counts in CAS timeout exceptions (CASSANDRA-6595)
 * Add support for 2.1 global counter shards (CASSANDRA-6505)
 * Fix NPE when streaming connection is not yet established (CASSANDRA-6210)
 * Avoid rare duplicate read repair triggering (CASSANDRA-6606)
 * Fix paging discardFirst (CASSANDRA-6555)
 * Fix ArrayIndexOutOfBoundsException in 2ndary index query (CASSANDRA-6470)
 * Release sstables upon rebuilding 2i (CASSANDRA-6635)
 * Add AbstractCompactionStrategy.startup() method (CASSANDRA-6637)
 * SSTableScanner may skip rows during cleanup (CASSANDRA-6638)
 * sstables from stalled repair sessions can resurrect deleted data (CASSANDRA-6503)
 * Switch stress to use ITransportFactory (CASSANDRA-6641)
 * Fix IllegalArgumentException during prepare (CASSANDRA-6592)
 * Fix possible loss of 2ndary index entries during compaction (CASSANDRA-6517)
 * Fix direct Memory on architectures that do not support unaligned long access
   (CASSANDRA-6628)
 * Let scrub optionally skip broken counter partitions (CASSANDRA-5930)
Merged from 1.2:
 * fsync compression metadata (CASSANDRA-6531)
 * Validate CF existence on execution for prepared statement (CASSANDRA-6535)
 * Add ability to throttle batchlog replay (CASSANDRA-6550)
 * Fix executing LOCAL_QUORUM with SimpleStrategy (CASSANDRA-6545)
 * Avoid StackOverflow when using large IN queries (CASSANDRA-6567)
 * Nodetool upgradesstables includes secondary indexes (CASSANDRA-6598)
 * Paginate batchlog replay (CASSANDRA-6569)
 * skip blocking on streaming during drain (CASSANDRA-6603)
 * Improve error message when schema doesn't match loaded sstable (CASSANDRA-6262)
 * Add properties to adjust FD initial value and max interval (CASSANDRA-4375)
 * Fix preparing with batch and delete from collection (CASSANDRA-6607)
 * Fix ABSC reverse iterator's remove() method (CASSANDRA-6629)
 * Handle host ID conflicts properly (CASSANDRA-6615)
 * Move handling of migration event source to solve bootstrap race. (CASSANDRA-6648)
 * Make sure compaction throughput value doesn't overflow with int math (CASSANDRA-6647)


2.0.4
 * Allow removing snapshots of no-longer-existing CFs (CASSANDRA-6418)
 * add StorageService.stopDaemon() (CASSANDRA-4268)
 * add IRE for invalid CF supplied to get_count (CASSANDRA-5701)
 * add client encryption support to sstableloader (CASSANDRA-6378)
 * Fix accept() loop for SSL sockets post-shutdown (CASSANDRA-6468)
 * Fix size-tiered compaction in LCS L0 (CASSANDRA-6496)
 * Fix assertion failure in filterColdSSTables (CASSANDRA-6483)
 * Fix row tombstones in larger-than-memory compactions (CASSANDRA-6008)
 * Fix cleanup ClassCastException (CASSANDRA-6462)
 * Reduce gossip memory use by interning VersionedValue strings (CASSANDRA-6410)
 * Allow specifying datacenters to participate in a repair (CASSANDRA-6218)
 * Fix divide-by-zero in PCI (CASSANDRA-6403)
 * Fix setting last compacted key in the wrong level for LCS (CASSANDRA-6284)
 * Add millisecond precision formats to the timestamp parser (CASSANDRA-6395)
 * Expose a total memtable size metric for a CF (CASSANDRA-6391)
 * cqlsh: handle symlinks properly (CASSANDRA-6425)
 * Fix potential infinite loop when paging query with IN (CASSANDRA-6464)
 * Fix assertion error in AbstractQueryPager.discardFirst (CASSANDRA-6447)
 * Fix streaming older SSTable yields unnecessary tombstones (CASSANDRA-6527)
Merged from 1.2:
 * Improved error message on bad properties in DDL queries (CASSANDRA-6453)
 * Randomize batchlog candidates selection (CASSANDRA-6481)
 * Fix thundering herd on endpoint cache invalidation (CASSANDRA-6345, 6485)
 * Improve batchlog write performance with vnodes (CASSANDRA-6488)
 * cqlsh: quote single quotes in strings inside collections (CASSANDRA-6172)
 * Improve gossip performance for typical messages (CASSANDRA-6409)
 * Throw IRE if a prepared statement has more markers than supported 
   (CASSANDRA-5598)
 * Expose Thread metrics for the native protocol server (CASSANDRA-6234)
 * Change snapshot response message verb to INTERNAL to avoid dropping it 
   (CASSANDRA-6415)
 * Warn when collection read has > 65K elements (CASSANDRA-5428)
 * Fix cache persistence when both row and key cache are enabled 
   (CASSANDRA-6413)
 * (Hadoop) add describe_local_ring (CASSANDRA-6268)
 * Fix handling of concurrent directory creation failure (CASSANDRA-6459)
 * Allow executing CREATE statements multiple times (CASSANDRA-6471)
 * Don't send confusing info with timeouts (CASSANDRA-6491)
 * Don't resubmit counter mutation runnables internally (CASSANDRA-6427)
 * Don't drop local mutations without a hint (CASSANDRA-6510)
 * Don't allow null max_hint_window_in_ms (CASSANDRA-6419)
 * Validate SliceRange start and finish lengths (CASSANDRA-6521)


2.0.3
 * Fix FD leak on slice read path (CASSANDRA-6275)
 * Cancel read meter task when closing SSTR (CASSANDRA-6358)
 * free off-heap IndexSummary during bulk (CASSANDRA-6359)
 * Recover from IOException in accept() thread (CASSANDRA-6349)
 * Improve Gossip tolerance of abnormally slow tasks (CASSANDRA-6338)
 * Fix trying to hint timed out counter writes (CASSANDRA-6322)
 * Allow restoring specific columnfamilies from archived CL (CASSANDRA-4809)
 * Avoid flushing compaction_history after each operation (CASSANDRA-6287)
 * Fix repair assertion error when tombstones expire (CASSANDRA-6277)
 * Skip loading corrupt key cache (CASSANDRA-6260)
 * Fixes for compacting larger-than-memory rows (CASSANDRA-6274)
 * Compact hottest sstables first and optionally omit coldest from
   compaction entirely (CASSANDRA-6109)
 * Fix modifying column_metadata from thrift (CASSANDRA-6182)
 * cqlsh: fix LIST USERS output (CASSANDRA-6242)
 * Add IRequestSink interface (CASSANDRA-6248)
 * Update memtable size while flushing (CASSANDRA-6249)
 * Provide hooks around CQL2/CQL3 statement execution (CASSANDRA-6252)
 * Require Permission.SELECT for CAS updates (CASSANDRA-6247)
 * New CQL-aware SSTableWriter (CASSANDRA-5894)
 * Reject CAS operation when the protocol v1 is used (CASSANDRA-6270)
 * Correctly throw error when frame too large (CASSANDRA-5981)
 * Fix serialization bug in PagedRange with 2ndary indexes (CASSANDRA-6299)
 * Fix CQL3 table validation in Thrift (CASSANDRA-6140)
 * Fix bug missing results with IN clauses (CASSANDRA-6327)
 * Fix paging with reversed slices (CASSANDRA-6343)
 * Set minTimestamp correctly to be able to drop expired sstables (CASSANDRA-6337)
 * Support NaN and Infinity as float literals (CASSANDRA-6003)
 * Remove RF from nodetool ring output (CASSANDRA-6289)
 * Fix attempting to flush empty rows (CASSANDRA-6374)
 * Fix potential out of bounds exception when paging (CASSANDRA-6333)
Merged from 1.2:
 * Optimize FD phi calculation (CASSANDRA-6386)
 * Improve initial FD phi estimate when starting up (CASSANDRA-6385)
 * Don't list CQL3 table in CLI describe even if named explicitely 
   (CASSANDRA-5750)
 * Invalidate row cache when dropping CF (CASSANDRA-6351)
 * add non-jamm path for cached statements (CASSANDRA-6293)
 * (Hadoop) Require CFRR batchSize to be at least 2 (CASSANDRA-6114)
 * Fix altering column types (CASSANDRA-6185)
 * cqlsh: fix CREATE/ALTER WITH completion (CASSANDRA-6196)
 * add windows bat files for shell commands (CASSANDRA-6145)
 * Fix potential stack overflow during range tombstones insertion (CASSANDRA-6181)
 * (Hadoop) Make LOCAL_ONE the default consistency level (CASSANDRA-6214)
 * Require logging in for Thrift CQL2/3 statement preparation (CASSANDRA-6254)
 * restrict max_num_tokens to 1536 (CASSANDRA-6267)
 * Nodetool gets default JMX port from cassandra-env.sh (CASSANDRA-6273)
 * make calculatePendingRanges asynchronous (CASSANDRA-6244)
 * Remove blocking flushes in gossip thread (CASSANDRA-6297)
 * Fix potential socket leak in connectionpool creation (CASSANDRA-6308)
 * Allow LOCAL_ONE/LOCAL_QUORUM to work with SimpleStrategy (CASSANDRA-6238)
 * cqlsh: handle 'null' as session duration (CASSANDRA-6317)
 * Fix json2sstable handling of range tombstones (CASSANDRA-6316)
 * Fix missing one row in reverse query (CASSANDRA-6330)
 * Fix reading expired row value from row cache (CASSANDRA-6325)
 * Fix AssertionError when doing set element deletion (CASSANDRA-6341)
 * Make CL code for the native protocol match the one in C* 2.0
   (CASSANDRA-6347)
 * Disallow altering CQL3 table from thrift (CASSANDRA-6370)
 * Fix size computation of prepared statement (CASSANDRA-6369)


2.0.2
 * Update FailureDetector to use nanontime (CASSANDRA-4925)
 * Fix FileCacheService regressions (CASSANDRA-6149)
 * Never return WriteTimeout for CL.ANY (CASSANDRA-6132)
 * Fix race conditions in bulk loader (CASSANDRA-6129)
 * Add configurable metrics reporting (CASSANDRA-4430)
 * drop queries exceeding a configurable number of tombstones (CASSANDRA-6117)
 * Track and persist sstable read activity (CASSANDRA-5515)
 * Fixes for speculative retry (CASSANDRA-5932, CASSANDRA-6194)
 * Improve memory usage of metadata min/max column names (CASSANDRA-6077)
 * Fix thrift validation refusing row markers on CQL3 tables (CASSANDRA-6081)
 * Fix insertion of collections with CAS (CASSANDRA-6069)
 * Correctly send metadata on SELECT COUNT (CASSANDRA-6080)
 * Track clients' remote addresses in ClientState (CASSANDRA-6070)
 * Create snapshot dir if it does not exist when migrating
   leveled manifest (CASSANDRA-6093)
 * make sequential nodetool repair the default (CASSANDRA-5950)
 * Add more hooks for compaction strategy implementations (CASSANDRA-6111)
 * Fix potential NPE on composite 2ndary indexes (CASSANDRA-6098)
 * Delete can potentially be skipped in batch (CASSANDRA-6115)
 * Allow alter keyspace on system_traces (CASSANDRA-6016)
 * Disallow empty column names in cql (CASSANDRA-6136)
 * Use Java7 file-handling APIs and fix file moving on Windows (CASSANDRA-5383)
 * Save compaction history to system keyspace (CASSANDRA-5078)
 * Fix NPE if StorageService.getOperationMode() is executed before full startup (CASSANDRA-6166)
 * CQL3: support pre-epoch longs for TimestampType (CASSANDRA-6212)
 * Add reloadtriggers command to nodetool (CASSANDRA-4949)
 * cqlsh: ignore empty 'value alias' in DESCRIBE (CASSANDRA-6139)
 * Fix sstable loader (CASSANDRA-6205)
 * Reject bootstrapping if the node already exists in gossip (CASSANDRA-5571)
 * Fix NPE while loading paxos state (CASSANDRA-6211)
 * cqlsh: add SHOW SESSION <tracing-session> command (CASSANDRA-6228)
Merged from 1.2:
 * (Hadoop) Require CFRR batchSize to be at least 2 (CASSANDRA-6114)
 * Add a warning for small LCS sstable size (CASSANDRA-6191)
 * Add ability to list specific KS/CF combinations in nodetool cfstats (CASSANDRA-4191)
 * Mark CF clean if a mutation raced the drop and got it marked dirty (CASSANDRA-5946)
 * Add a LOCAL_ONE consistency level (CASSANDRA-6202)
 * Limit CQL prepared statement cache by size instead of count (CASSANDRA-6107)
 * Tracing should log write failure rather than raw exceptions (CASSANDRA-6133)
 * lock access to TM.endpointToHostIdMap (CASSANDRA-6103)
 * Allow estimated memtable size to exceed slab allocator size (CASSANDRA-6078)
 * Start MeteredFlusher earlier to prevent OOM during CL replay (CASSANDRA-6087)
 * Avoid sending Truncate command to fat clients (CASSANDRA-6088)
 * Allow cache-keys-to-save to be set at runtime (CASSANDRA-5980)
 * Allow where clause conditions to be in parenthesis (CASSANDRA-6037)
 * Do not open non-ssl storage port if encryption option is all (CASSANDRA-3916)
 * Move batchlog replay to its own executor (CASSANDRA-6079)
 * Add tombstone debug threshold and histogram (CASSANDRA-6042, 6057)
 * Enable tcp keepalive on incoming connections (CASSANDRA-4053)
 * Fix fat client schema pull NPE (CASSANDRA-6089)
 * Fix memtable flushing for indexed tables (CASSANDRA-6112)
 * Fix skipping columns with multiple slices (CASSANDRA-6119)
 * Expose connected thrift + native client counts (CASSANDRA-5084)
 * Optimize auth setup (CASSANDRA-6122)
 * Trace index selection (CASSANDRA-6001)
 * Update sstablesPerReadHistogram to use biased sampling (CASSANDRA-6164)
 * Log UnknownColumnfamilyException when closing socket (CASSANDRA-5725)
 * Properly error out on CREATE INDEX for counters table (CASSANDRA-6160)
 * Handle JMX notification failure for repair (CASSANDRA-6097)
 * (Hadoop) Fetch no more than 128 splits in parallel (CASSANDRA-6169)
 * stress: add username/password authentication support (CASSANDRA-6068)
 * Fix indexed queries with row cache enabled on parent table (CASSANDRA-5732)
 * Fix compaction race during columnfamily drop (CASSANDRA-5957)
 * Fix validation of empty column names for compact tables (CASSANDRA-6152)
 * Skip replaying mutations that pass CRC but fail to deserialize (CASSANDRA-6183)
 * Rework token replacement to use replace_address (CASSANDRA-5916)
 * Fix altering column types (CASSANDRA-6185)
 * cqlsh: fix CREATE/ALTER WITH completion (CASSANDRA-6196)
 * add windows bat files for shell commands (CASSANDRA-6145)
 * Fix potential stack overflow during range tombstones insertion (CASSANDRA-6181)
 * (Hadoop) Make LOCAL_ONE the default consistency level (CASSANDRA-6214)


2.0.1
 * Fix bug that could allow reading deleted data temporarily (CASSANDRA-6025)
 * Improve memory use defaults (CASSANDRA-6059)
 * Make ThriftServer more easlly extensible (CASSANDRA-6058)
 * Remove Hadoop dependency from ITransportFactory (CASSANDRA-6062)
 * add file_cache_size_in_mb setting (CASSANDRA-5661)
 * Improve error message when yaml contains invalid properties (CASSANDRA-5958)
 * Improve leveled compaction's ability to find non-overlapping L0 compactions
   to work on concurrently (CASSANDRA-5921)
 * Notify indexer of columns shadowed by range tombstones (CASSANDRA-5614)
 * Log Merkle tree stats (CASSANDRA-2698)
 * Switch from crc32 to adler32 for compressed sstable checksums (CASSANDRA-5862)
 * Improve offheap memcpy performance (CASSANDRA-5884)
 * Use a range aware scanner for cleanup (CASSANDRA-2524)
 * Cleanup doesn't need to inspect sstables that contain only local data
   (CASSANDRA-5722)
 * Add ability for CQL3 to list partition keys (CASSANDRA-4536)
 * Improve native protocol serialization (CASSANDRA-5664)
 * Upgrade Thrift to 0.9.1 (CASSANDRA-5923)
 * Require superuser status for adding triggers (CASSANDRA-5963)
 * Make standalone scrubber handle old and new style leveled manifest
   (CASSANDRA-6005)
 * Fix paxos bugs (CASSANDRA-6012, 6013, 6023)
 * Fix paged ranges with multiple replicas (CASSANDRA-6004)
 * Fix potential AssertionError during tracing (CASSANDRA-6041)
 * Fix NPE in sstablesplit (CASSANDRA-6027)
 * Migrate pre-2.0 key/value/column aliases to system.schema_columns
   (CASSANDRA-6009)
 * Paging filter empty rows too agressively (CASSANDRA-6040)
 * Support variadic parameters for IN clauses (CASSANDRA-4210)
 * cqlsh: return the result of CAS writes (CASSANDRA-5796)
 * Fix validation of IN clauses with 2ndary indexes (CASSANDRA-6050)
 * Support named bind variables in CQL (CASSANDRA-6033)
Merged from 1.2:
 * Allow cache-keys-to-save to be set at runtime (CASSANDRA-5980)
 * Avoid second-guessing out-of-space state (CASSANDRA-5605)
 * Tuning knobs for dealing with large blobs and many CFs (CASSANDRA-5982)
 * (Hadoop) Fix CQLRW for thrift tables (CASSANDRA-6002)
 * Fix possible divide-by-zero in HHOM (CASSANDRA-5990)
 * Allow local batchlog writes for CL.ANY (CASSANDRA-5967)
 * Upgrade metrics-core to version 2.2.0 (CASSANDRA-5947)
 * Add snitch, schema version, cluster, partitioner to JMX (CASSANDRA-5881)
 * Fix CqlRecordWriter with composite keys (CASSANDRA-5949)
 * Add snitch, schema version, cluster, partitioner to JMX (CASSANDRA-5881)
 * Allow disabling SlabAllocator (CASSANDRA-5935)
 * Make user-defined compaction JMX blocking (CASSANDRA-4952)
 * Fix streaming does not transfer wrapped range (CASSANDRA-5948)
 * Fix loading index summary containing empty key (CASSANDRA-5965)
 * Correctly handle limits in CompositesSearcher (CASSANDRA-5975)
 * Pig: handle CQL collections (CASSANDRA-5867)
 * Pass the updated cf to the PRSI index() method (CASSANDRA-5999)
 * Allow empty CQL3 batches (as no-op) (CASSANDRA-5994)
 * Support null in CQL3 functions (CASSANDRA-5910)
 * Replace the deprecated MapMaker with CacheLoader (CASSANDRA-6007)
 * Add SSTableDeletingNotification to DataTracker (CASSANDRA-6010)
 * Fix snapshots in use get deleted during snapshot repair (CASSANDRA-6011)
 * Move hints and exception count to o.a.c.metrics (CASSANDRA-6017)
 * Fix memory leak in snapshot repair (CASSANDRA-6047)
 * Fix sstable2sjon for CQL3 tables (CASSANDRA-5852)


2.0.0
 * Fix thrift validation when inserting into CQL3 tables (CASSANDRA-5138)
 * Fix periodic memtable flushing behavior with clean memtables (CASSANDRA-5931)
 * Fix dateOf() function for pre-2.0 timestamp columns (CASSANDRA-5928)
 * Fix SSTable unintentionally loads BF when opened for batch (CASSANDRA-5938)
 * Add stream session progress to JMX (CASSANDRA-4757)
 * Fix NPE during CAS operation (CASSANDRA-5925)
Merged from 1.2:
 * Fix getBloomFilterDiskSpaceUsed for AlwaysPresentFilter (CASSANDRA-5900)
 * Don't announce schema version until we've loaded the changes locally
   (CASSANDRA-5904)
 * Fix to support off heap bloom filters size greater than 2 GB (CASSANDRA-5903)
 * Properly handle parsing huge map and set literals (CASSANDRA-5893)


2.0.0-rc2
 * enable vnodes by default (CASSANDRA-5869)
 * fix CAS contention timeout (CASSANDRA-5830)
 * fix HsHa to respect max frame size (CASSANDRA-4573)
 * Fix (some) 2i on composite components omissions (CASSANDRA-5851)
 * cqlsh: add DESCRIBE FULL SCHEMA variant (CASSANDRA-5880)
Merged from 1.2:
 * Correctly validate sparse composite cells in scrub (CASSANDRA-5855)
 * Add KeyCacheHitRate metric to CF metrics (CASSANDRA-5868)
 * cqlsh: add support for multiline comments (CASSANDRA-5798)
 * Handle CQL3 SELECT duplicate IN restrictions on clustering columns
   (CASSANDRA-5856)


2.0.0-rc1
 * improve DecimalSerializer performance (CASSANDRA-5837)
 * fix potential spurious wakeup in AsyncOneResponse (CASSANDRA-5690)
 * fix schema-related trigger issues (CASSANDRA-5774)
 * Better validation when accessing CQL3 table from thrift (CASSANDRA-5138)
 * Fix assertion error during repair (CASSANDRA-5801)
 * Fix range tombstone bug (CASSANDRA-5805)
 * DC-local CAS (CASSANDRA-5797)
 * Add a native_protocol_version column to the system.local table (CASSANRDA-5819)
 * Use index_interval from cassandra.yaml when upgraded (CASSANDRA-5822)
 * Fix buffer underflow on socket close (CASSANDRA-5792)
Merged from 1.2:
 * Fix reading DeletionTime from 1.1-format sstables (CASSANDRA-5814)
 * cqlsh: add collections support to COPY (CASSANDRA-5698)
 * retry important messages for any IOException (CASSANDRA-5804)
 * Allow empty IN relations in SELECT/UPDATE/DELETE statements (CASSANDRA-5626)
 * cqlsh: fix crashing on Windows due to libedit detection (CASSANDRA-5812)
 * fix bulk-loading compressed sstables (CASSANDRA-5820)
 * (Hadoop) fix quoting in CqlPagingRecordReader and CqlRecordWriter 
   (CASSANDRA-5824)
 * update default LCS sstable size to 160MB (CASSANDRA-5727)
 * Allow compacting 2Is via nodetool (CASSANDRA-5670)
 * Hex-encode non-String keys in OPP (CASSANDRA-5793)
 * nodetool history logging (CASSANDRA-5823)
 * (Hadoop) fix support for Thrift tables in CqlPagingRecordReader 
   (CASSANDRA-5752)
 * add "all time blocked" to StatusLogger output (CASSANDRA-5825)
 * Future-proof inter-major-version schema migrations (CASSANDRA-5845)
 * (Hadoop) add CqlPagingRecordReader support for ReversedType in Thrift table
   (CASSANDRA-5718)
 * Add -no-snapshot option to scrub (CASSANDRA-5891)
 * Fix to support off heap bloom filters size greater than 2 GB (CASSANDRA-5903)
 * Properly handle parsing huge map and set literals (CASSANDRA-5893)
 * Fix LCS L0 compaction may overlap in L1 (CASSANDRA-5907)
 * New sstablesplit tool to split large sstables offline (CASSANDRA-4766)
 * Fix potential deadlock in native protocol server (CASSANDRA-5926)
 * Disallow incompatible type change in CQL3 (CASSANDRA-5882)
Merged from 1.1:
 * Correctly validate sparse composite cells in scrub (CASSANDRA-5855)


2.0.0-beta2
 * Replace countPendingHints with Hints Created metric (CASSANDRA-5746)
 * Allow nodetool with no args, and with help to run without a server (CASSANDRA-5734)
 * Cleanup AbstractType/TypeSerializer classes (CASSANDRA-5744)
 * Remove unimplemented cli option schema-mwt (CASSANDRA-5754)
 * Support range tombstones in thrift (CASSANDRA-5435)
 * Normalize table-manipulating CQL3 statements' class names (CASSANDRA-5759)
 * cqlsh: add missing table options to DESCRIBE output (CASSANDRA-5749)
 * Fix assertion error during repair (CASSANDRA-5757)
 * Fix bulkloader (CASSANDRA-5542)
 * Add LZ4 compression to the native protocol (CASSANDRA-5765)
 * Fix bugs in the native protocol v2 (CASSANDRA-5770)
 * CAS on 'primary key only' table (CASSANDRA-5715)
 * Support streaming SSTables of old versions (CASSANDRA-5772)
 * Always respect protocol version in native protocol (CASSANDRA-5778)
 * Fix ConcurrentModificationException during streaming (CASSANDRA-5782)
 * Update deletion timestamp in Commit#updatesWithPaxosTime (CASSANDRA-5787)
 * Thrift cas() method crashes if input columns are not sorted (CASSANDRA-5786)
 * Order columns names correctly when querying for CAS (CASSANDRA-5788)
 * Fix streaming retry (CASSANDRA-5775)
Merged from 1.2:
 * if no seeds can be a reached a node won't start in a ring by itself (CASSANDRA-5768)
 * add cassandra.unsafesystem property (CASSANDRA-5704)
 * (Hadoop) quote identifiers in CqlPagingRecordReader (CASSANDRA-5763)
 * Add replace_node functionality for vnodes (CASSANDRA-5337)
 * Add timeout events to query traces (CASSANDRA-5520)
 * Fix serialization of the LEFT gossip value (CASSANDRA-5696)
 * Pig: support for cql3 tables (CASSANDRA-5234)
 * cqlsh: Don't show 'null' in place of empty values (CASSANDRA-5675)
 * Race condition in detecting version on a mixed 1.1/1.2 cluster
   (CASSANDRA-5692)
 * Fix skipping range tombstones with reverse queries (CASSANDRA-5712)
 * Expire entries out of ThriftSessionManager (CASSANDRA-5719)
 * Don't keep ancestor information in memory (CASSANDRA-5342)
 * cqlsh: fix handling of semicolons inside BATCH queries (CASSANDRA-5697)
 * Expose native protocol server status in nodetool info (CASSANDRA-5735)
 * Fix pathetic performance of range tombstones (CASSANDRA-5677)
 * Fix querying with an empty (impossible) range (CASSANDRA-5573)
 * cqlsh: handle CUSTOM 2i in DESCRIBE output (CASSANDRA-5760)
 * Fix minor bug in Range.intersects(Bound) (CASSANDRA-5771)
 * cqlsh: handle disabled compression in DESCRIBE output (CASSANDRA-5766)
 * Ensure all UP events are notified on the native protocol (CASSANDRA-5769)
 * Fix formatting of sstable2json with multiple -k arguments (CASSANDRA-5781)
 * Don't rely on row marker for queries in general to hide lost markers
   after TTL expires (CASSANDRA-5762)
 * Sort nodetool help output (CASSANDRA-5776)
 * Fix column expiring during 2 phases compaction (CASSANDRA-5799)
 * now() is being rejected in INSERTs when inside collections (CASSANDRA-5795)


2.0.0-beta1
 * Add support for indexing clustered columns (CASSANDRA-5125)
 * Removed on-heap row cache (CASSANDRA-5348)
 * use nanotime consistently for node-local timeouts (CASSANDRA-5581)
 * Avoid unnecessary second pass on name-based queries (CASSANDRA-5577)
 * Experimental triggers (CASSANDRA-1311)
 * JEMalloc support for off-heap allocation (CASSANDRA-3997)
 * Single-pass compaction (CASSANDRA-4180)
 * Removed token range bisection (CASSANDRA-5518)
 * Removed compatibility with pre-1.2.5 sstables and network messages
   (CASSANDRA-5511)
 * removed PBSPredictor (CASSANDRA-5455)
 * CAS support (CASSANDRA-5062, 5441, 5442, 5443, 5619, 5667)
 * Leveled compaction performs size-tiered compactions in L0 
   (CASSANDRA-5371, 5439)
 * Add yaml network topology snitch for mixed ec2/other envs (CASSANDRA-5339)
 * Log when a node is down longer than the hint window (CASSANDRA-4554)
 * Optimize tombstone creation for ExpiringColumns (CASSANDRA-4917)
 * Improve LeveledScanner work estimation (CASSANDRA-5250, 5407)
 * Replace compaction lock with runWithCompactionsDisabled (CASSANDRA-3430)
 * Change Message IDs to ints (CASSANDRA-5307)
 * Move sstable level information into the Stats component, removing the
   need for a separate Manifest file (CASSANDRA-4872)
 * avoid serializing to byte[] on commitlog append (CASSANDRA-5199)
 * make index_interval configurable per columnfamily (CASSANDRA-3961, CASSANDRA-5650)
 * add default_time_to_live (CASSANDRA-3974)
 * add memtable_flush_period_in_ms (CASSANDRA-4237)
 * replace supercolumns internally by composites (CASSANDRA-3237, 5123)
 * upgrade thrift to 0.9.0 (CASSANDRA-3719)
 * drop unnecessary keyspace parameter from user-defined compaction API 
   (CASSANDRA-5139)
 * more robust solution to incomplete compactions + counters (CASSANDRA-5151)
 * Change order of directory searching for c*.in.sh (CASSANDRA-3983)
 * Add tool to reset SSTable compaction level for LCS (CASSANDRA-5271)
 * Allow custom configuration loader (CASSANDRA-5045)
 * Remove memory emergency pressure valve logic (CASSANDRA-3534)
 * Reduce request latency with eager retry (CASSANDRA-4705)
 * cqlsh: Remove ASSUME command (CASSANDRA-5331)
 * Rebuild BF when loading sstables if bloom_filter_fp_chance
   has changed since compaction (CASSANDRA-5015)
 * remove row-level bloom filters (CASSANDRA-4885)
 * Change Kernel Page Cache skipping into row preheating (disabled by default)
   (CASSANDRA-4937)
 * Improve repair by deciding on a gcBefore before sending
   out TreeRequests (CASSANDRA-4932)
 * Add an official way to disable compactions (CASSANDRA-5074)
 * Reenable ALTER TABLE DROP with new semantics (CASSANDRA-3919)
 * Add binary protocol versioning (CASSANDRA-5436)
 * Swap THshaServer for TThreadedSelectorServer (CASSANDRA-5530)
 * Add alias support to SELECT statement (CASSANDRA-5075)
 * Don't create empty RowMutations in CommitLogReplayer (CASSANDRA-5541)
 * Use range tombstones when dropping cfs/columns from schema (CASSANDRA-5579)
 * cqlsh: drop CQL2/CQL3-beta support (CASSANDRA-5585)
 * Track max/min column names in sstables to be able to optimize slice
   queries (CASSANDRA-5514, CASSANDRA-5595, CASSANDRA-5600)
 * Binary protocol: allow batching already prepared statements (CASSANDRA-4693)
 * Allow preparing timestamp, ttl and limit in CQL3 queries (CASSANDRA-4450)
 * Support native link w/o JNA in Java7 (CASSANDRA-3734)
 * Use SASL authentication in binary protocol v2 (CASSANDRA-5545)
 * Replace Thrift HsHa with LMAX Disruptor based implementation (CASSANDRA-5582)
 * cqlsh: Add row count to SELECT output (CASSANDRA-5636)
 * Include a timestamp with all read commands to determine column expiration
   (CASSANDRA-5149)
 * Streaming 2.0 (CASSANDRA-5286, 5699)
 * Conditional create/drop ks/table/index statements in CQL3 (CASSANDRA-2737)
 * more pre-table creation property validation (CASSANDRA-5693)
 * Redesign repair messages (CASSANDRA-5426)
 * Fix ALTER RENAME post-5125 (CASSANDRA-5702)
 * Disallow renaming a 2ndary indexed column (CASSANDRA-5705)
 * Rename Table to Keyspace (CASSANDRA-5613)
 * Ensure changing column_index_size_in_kb on different nodes don't corrupt the
   sstable (CASSANDRA-5454)
 * Move resultset type information into prepare, not execute (CASSANDRA-5649)
 * Auto paging in binary protocol (CASSANDRA-4415, 5714)
 * Don't tie client side use of AbstractType to JDBC (CASSANDRA-4495)
 * Adds new TimestampType to replace DateType (CASSANDRA-5723, CASSANDRA-5729)
Merged from 1.2:
 * make starting native protocol server idempotent (CASSANDRA-5728)
 * Fix loading key cache when a saved entry is no longer valid (CASSANDRA-5706)
 * Fix serialization of the LEFT gossip value (CASSANDRA-5696)
 * cqlsh: Don't show 'null' in place of empty values (CASSANDRA-5675)
 * Race condition in detecting version on a mixed 1.1/1.2 cluster
   (CASSANDRA-5692)
 * Fix skipping range tombstones with reverse queries (CASSANDRA-5712)
 * Expire entries out of ThriftSessionManager (CASSANRDA-5719)
 * Don't keep ancestor information in memory (CASSANDRA-5342)
 * cqlsh: fix handling of semicolons inside BATCH queries (CASSANDRA-5697)


1.2.6
 * Fix tracing when operation completes before all responses arrive 
   (CASSANDRA-5668)
 * Fix cross-DC mutation forwarding (CASSANDRA-5632)
 * Reduce SSTableLoader memory usage (CASSANDRA-5555)
 * Scale hinted_handoff_throttle_in_kb to cluster size (CASSANDRA-5272)
 * (Hadoop) Add CQL3 input/output formats (CASSANDRA-4421, 5622)
 * (Hadoop) Fix InputKeyRange in CFIF (CASSANDRA-5536)
 * Fix dealing with ridiculously large max sstable sizes in LCS (CASSANDRA-5589)
 * Ignore pre-truncate hints (CASSANDRA-4655)
 * Move System.exit on OOM into a separate thread (CASSANDRA-5273)
 * Write row markers when serializing schema (CASSANDRA-5572)
 * Check only SSTables for the requested range when streaming (CASSANDRA-5569)
 * Improve batchlog replay behavior and hint ttl handling (CASSANDRA-5314)
 * Exclude localTimestamp from validation for tombstones (CASSANDRA-5398)
 * cqlsh: add custom prompt support (CASSANDRA-5539)
 * Reuse prepared statements in hot auth queries (CASSANDRA-5594)
 * cqlsh: add vertical output option (see EXPAND) (CASSANDRA-5597)
 * Add a rate limit option to stress (CASSANDRA-5004)
 * have BulkLoader ignore snapshots directories (CASSANDRA-5587) 
 * fix SnitchProperties logging context (CASSANDRA-5602)
 * Expose whether jna is enabled and memory is locked via JMX (CASSANDRA-5508)
 * cqlsh: fix COPY FROM with ReversedType (CASSANDRA-5610)
 * Allow creating CUSTOM indexes on collections (CASSANDRA-5615)
 * Evaluate now() function at execution time (CASSANDRA-5616)
 * Expose detailed read repair metrics (CASSANDRA-5618)
 * Correct blob literal + ReversedType parsing (CASSANDRA-5629)
 * Allow GPFS to prefer the internal IP like EC2MRS (CASSANDRA-5630)
 * fix help text for -tspw cassandra-cli (CASSANDRA-5643)
 * don't throw away initial causes exceptions for internode encryption issues 
   (CASSANDRA-5644)
 * Fix message spelling errors for cql select statements (CASSANDRA-5647)
 * Suppress custom exceptions thru jmx (CASSANDRA-5652)
 * Update CREATE CUSTOM INDEX syntax (CASSANDRA-5639)
 * Fix PermissionDetails.equals() method (CASSANDRA-5655)
 * Never allow partition key ranges in CQL3 without token() (CASSANDRA-5666)
 * Gossiper incorrectly drops AppState for an upgrading node (CASSANDRA-5660)
 * Connection thrashing during multi-region ec2 during upgrade, due to 
   messaging version (CASSANDRA-5669)
 * Avoid over reconnecting in EC2MRS (CASSANDRA-5678)
 * Fix ReadResponseSerializer.serializedSize() for digest reads (CASSANDRA-5476)
 * allow sstable2json on 2i CFs (CASSANDRA-5694)
Merged from 1.1:
 * Remove buggy thrift max message length option (CASSANDRA-5529)
 * Fix NPE in Pig's widerow mode (CASSANDRA-5488)
 * Add split size parameter to Pig and disable split combination (CASSANDRA-5544)


1.2.5
 * make BytesToken.toString only return hex bytes (CASSANDRA-5566)
 * Ensure that submitBackground enqueues at least one task (CASSANDRA-5554)
 * fix 2i updates with identical values and timestamps (CASSANDRA-5540)
 * fix compaction throttling bursty-ness (CASSANDRA-4316)
 * reduce memory consumption of IndexSummary (CASSANDRA-5506)
 * remove per-row column name bloom filters (CASSANDRA-5492)
 * Include fatal errors in trace events (CASSANDRA-5447)
 * Ensure that PerRowSecondaryIndex is notified of row-level deletes
   (CASSANDRA-5445)
 * Allow empty blob literals in CQL3 (CASSANDRA-5452)
 * Fix streaming RangeTombstones at column index boundary (CASSANDRA-5418)
 * Fix preparing statements when current keyspace is not set (CASSANDRA-5468)
 * Fix SemanticVersion.isSupportedBy minor/patch handling (CASSANDRA-5496)
 * Don't provide oldCfId for post-1.1 system cfs (CASSANDRA-5490)
 * Fix primary range ignores replication strategy (CASSANDRA-5424)
 * Fix shutdown of binary protocol server (CASSANDRA-5507)
 * Fix repair -snapshot not working (CASSANDRA-5512)
 * Set isRunning flag later in binary protocol server (CASSANDRA-5467)
 * Fix use of CQL3 functions with descending clustering order (CASSANDRA-5472)
 * Disallow renaming columns one at a time for thrift table in CQL3
   (CASSANDRA-5531)
 * cqlsh: add CLUSTERING ORDER BY support to DESCRIBE (CASSANDRA-5528)
 * Add custom secondary index support to CQL3 (CASSANDRA-5484)
 * Fix repair hanging silently on unexpected error (CASSANDRA-5229)
 * Fix Ec2Snitch regression introduced by CASSANDRA-5171 (CASSANDRA-5432)
 * Add nodetool enablebackup/disablebackup (CASSANDRA-5556)
 * cqlsh: fix DESCRIBE after case insensitive USE (CASSANDRA-5567)
Merged from 1.1
 * Remove buggy thrift max message length option (CASSANDRA-5529)
 * Add retry mechanism to OTC for non-droppable_verbs (CASSANDRA-5393)
 * Use allocator information to improve memtable memory usage estimate
   (CASSANDRA-5497)
 * Fix trying to load deleted row into row cache on startup (CASSANDRA-4463)
 * fsync leveled manifest to avoid corruption (CASSANDRA-5535)
 * Fix Bound intersection computation (CASSANDRA-5551)
 * sstablescrub now respects max memory size in cassandra.in.sh (CASSANDRA-5562)


1.2.4
 * Ensure that PerRowSecondaryIndex updates see the most recent values
   (CASSANDRA-5397)
 * avoid duplicate index entries ind PrecompactedRow and 
   ParallelCompactionIterable (CASSANDRA-5395)
 * remove the index entry on oldColumn when new column is a tombstone 
   (CASSANDRA-5395)
 * Change default stream throughput from 400 to 200 mbps (CASSANDRA-5036)
 * Gossiper logs DOWN for symmetry with UP (CASSANDRA-5187)
 * Fix mixing prepared statements between keyspaces (CASSANDRA-5352)
 * Fix consistency level during bootstrap - strike 3 (CASSANDRA-5354)
 * Fix transposed arguments in AlreadyExistsException (CASSANDRA-5362)
 * Improve asynchronous hint delivery (CASSANDRA-5179)
 * Fix Guava dependency version (12.0 -> 13.0.1) for Maven (CASSANDRA-5364)
 * Validate that provided CQL3 collection value are < 64K (CASSANDRA-5355)
 * Make upgradeSSTable skip current version sstables by default (CASSANDRA-5366)
 * Optimize min/max timestamp collection (CASSANDRA-5373)
 * Invalid streamId in cql binary protocol when using invalid CL 
   (CASSANDRA-5164)
 * Fix validation for IN where clauses with collections (CASSANDRA-5376)
 * Copy resultSet on count query to avoid ConcurrentModificationException 
   (CASSANDRA-5382)
 * Correctly typecheck in CQL3 even with ReversedType (CASSANDRA-5386)
 * Fix streaming compressed files when using encryption (CASSANDRA-5391)
 * cassandra-all 1.2.0 pom missing netty dependency (CASSANDRA-5392)
 * Fix writetime/ttl functions on null values (CASSANDRA-5341)
 * Fix NPE during cql3 select with token() (CASSANDRA-5404)
 * IndexHelper.skipBloomFilters won't skip non-SHA filters (CASSANDRA-5385)
 * cqlsh: Print maps ordered by key, sort sets (CASSANDRA-5413)
 * Add null syntax support in CQL3 for inserts (CASSANDRA-3783)
 * Allow unauthenticated set_keyspace() calls (CASSANDRA-5423)
 * Fix potential incremental backups race (CASSANDRA-5410)
 * Fix prepared BATCH statements with batch-level timestamps (CASSANDRA-5415)
 * Allow overriding superuser setup delay (CASSANDRA-5430)
 * cassandra-shuffle with JMX usernames and passwords (CASSANDRA-5431)
Merged from 1.1:
 * cli: Quote ks and cf names in schema output when needed (CASSANDRA-5052)
 * Fix bad default for min/max timestamp in SSTableMetadata (CASSANDRA-5372)
 * Fix cf name extraction from manifest in Directories.migrateFile() 
   (CASSANDRA-5242)
 * Support pluggable internode authentication (CASSANDRA-5401)


1.2.3
 * add check for sstable overlap within a level on startup (CASSANDRA-5327)
 * replace ipv6 colons in jmx object names (CASSANDRA-5298, 5328)
 * Avoid allocating SSTableBoundedScanner during repair when the range does 
   not intersect the sstable (CASSANDRA-5249)
 * Don't lowercase property map keys (this breaks NTS) (CASSANDRA-5292)
 * Fix composite comparator with super columns (CASSANDRA-5287)
 * Fix insufficient validation of UPDATE queries against counter cfs
   (CASSANDRA-5300)
 * Fix PropertyFileSnitch default DC/Rack behavior (CASSANDRA-5285)
 * Handle null values when executing prepared statement (CASSANDRA-5081)
 * Add netty to pom dependencies (CASSANDRA-5181)
 * Include type arguments in Thrift CQLPreparedResult (CASSANDRA-5311)
 * Fix compaction not removing columns when bf_fp_ratio is 1 (CASSANDRA-5182)
 * cli: Warn about missing CQL3 tables in schema descriptions (CASSANDRA-5309)
 * Re-enable unknown option in replication/compaction strategies option for
   backward compatibility (CASSANDRA-4795)
 * Add binary protocol support to stress (CASSANDRA-4993)
 * cqlsh: Fix COPY FROM value quoting and null handling (CASSANDRA-5305)
 * Fix repair -pr for vnodes (CASSANDRA-5329)
 * Relax CL for auth queries for non-default users (CASSANDRA-5310)
 * Fix AssertionError during repair (CASSANDRA-5245)
 * Don't announce migrations to pre-1.2 nodes (CASSANDRA-5334)
Merged from 1.1:
 * Fix trying to load deleted row into row cache on startup (CASSANDRA-4463)
 * Update offline scrub for 1.0 -> 1.1 directory structure (CASSANDRA-5195)
 * add tmp flag to Descriptor hashcode (CASSANDRA-4021)
 * fix logging of "Found table data in data directories" when only system tables
   are present (CASSANDRA-5289)
 * cli: Add JMX authentication support (CASSANDRA-5080)
 * nodetool: ability to repair specific range (CASSANDRA-5280)
 * Fix possible assertion triggered in SliceFromReadCommand (CASSANDRA-5284)
 * cqlsh: Add inet type support on Windows (ipv4-only) (CASSANDRA-4801)
 * Fix race when initializing ColumnFamilyStore (CASSANDRA-5350)
 * Add UseTLAB JVM flag (CASSANDRA-5361)


1.2.2
 * fix potential for multiple concurrent compactions of the same sstables
   (CASSANDRA-5256)
 * avoid no-op caching of byte[] on commitlog append (CASSANDRA-5199)
 * fix symlinks under data dir not working (CASSANDRA-5185)
 * fix bug in compact storage metadata handling (CASSANDRA-5189)
 * Validate login for USE queries (CASSANDRA-5207)
 * cli: remove default username and password (CASSANDRA-5208)
 * configure populate_io_cache_on_flush per-CF (CASSANDRA-4694)
 * allow configuration of internode socket buffer (CASSANDRA-3378)
 * Make sstable directory picking blacklist-aware again (CASSANDRA-5193)
 * Correctly expire gossip states for edge cases (CASSANDRA-5216)
 * Improve handling of directory creation failures (CASSANDRA-5196)
 * Expose secondary indicies to the rest of nodetool (CASSANDRA-4464)
 * Binary protocol: avoid sending notification for 0.0.0.0 (CASSANDRA-5227)
 * add UseCondCardMark XX jvm settings on jdk 1.7 (CASSANDRA-4366)
 * CQL3 refactor to allow conversion function (CASSANDRA-5226)
 * Fix drop of sstables in some circumstance (CASSANDRA-5232)
 * Implement caching of authorization results (CASSANDRA-4295)
 * Add support for LZ4 compression (CASSANDRA-5038)
 * Fix missing columns in wide rows queries (CASSANDRA-5225)
 * Simplify auth setup and make system_auth ks alterable (CASSANDRA-5112)
 * Stop compactions from hanging during bootstrap (CASSANDRA-5244)
 * fix compressed streaming sending extra chunk (CASSANDRA-5105)
 * Add CQL3-based implementations of IAuthenticator and IAuthorizer
   (CASSANDRA-4898)
 * Fix timestamp-based tomstone removal logic (CASSANDRA-5248)
 * cli: Add JMX authentication support (CASSANDRA-5080)
 * Fix forceFlush behavior (CASSANDRA-5241)
 * cqlsh: Add username autocompletion (CASSANDRA-5231)
 * Fix CQL3 composite partition key error (CASSANDRA-5240)
 * Allow IN clause on last clustering key (CASSANDRA-5230)
Merged from 1.1:
 * fix start key/end token validation for wide row iteration (CASSANDRA-5168)
 * add ConfigHelper support for Thrift frame and max message sizes (CASSANDRA-5188)
 * fix nodetool repair not fail on node down (CASSANDRA-5203)
 * always collect tombstone hints (CASSANDRA-5068)
 * Fix error when sourcing file in cqlsh (CASSANDRA-5235)


1.2.1
 * stream undelivered hints on decommission (CASSANDRA-5128)
 * GossipingPropertyFileSnitch loads saved dc/rack info if needed (CASSANDRA-5133)
 * drain should flush system CFs too (CASSANDRA-4446)
 * add inter_dc_tcp_nodelay setting (CASSANDRA-5148)
 * re-allow wrapping ranges for start_token/end_token range pairitspwng (CASSANDRA-5106)
 * fix validation compaction of empty rows (CASSANDRA-5136)
 * nodetool methods to enable/disable hint storage/delivery (CASSANDRA-4750)
 * disallow bloom filter false positive chance of 0 (CASSANDRA-5013)
 * add threadpool size adjustment methods to JMXEnabledThreadPoolExecutor and 
   CompactionManagerMBean (CASSANDRA-5044)
 * fix hinting for dropped local writes (CASSANDRA-4753)
 * off-heap cache doesn't need mutable column container (CASSANDRA-5057)
 * apply disk_failure_policy to bad disks on initial directory creation 
   (CASSANDRA-4847)
 * Optimize name-based queries to use ArrayBackedSortedColumns (CASSANDRA-5043)
 * Fall back to old manifest if most recent is unparseable (CASSANDRA-5041)
 * pool [Compressed]RandomAccessReader objects on the partitioned read path
   (CASSANDRA-4942)
 * Add debug logging to list filenames processed by Directories.migrateFile 
   method (CASSANDRA-4939)
 * Expose black-listed directories via JMX (CASSANDRA-4848)
 * Log compaction merge counts (CASSANDRA-4894)
 * Minimize byte array allocation by AbstractData{Input,Output} (CASSANDRA-5090)
 * Add SSL support for the binary protocol (CASSANDRA-5031)
 * Allow non-schema system ks modification for shuffle to work (CASSANDRA-5097)
 * cqlsh: Add default limit to SELECT statements (CASSANDRA-4972)
 * cqlsh: fix DESCRIBE for 1.1 cfs in CQL3 (CASSANDRA-5101)
 * Correctly gossip with nodes >= 1.1.7 (CASSANDRA-5102)
 * Ensure CL guarantees on digest mismatch (CASSANDRA-5113)
 * Validate correctly selects on composite partition key (CASSANDRA-5122)
 * Fix exception when adding collection (CASSANDRA-5117)
 * Handle states for non-vnode clusters correctly (CASSANDRA-5127)
 * Refuse unrecognized replication and compaction strategy options (CASSANDRA-4795)
 * Pick the correct value validator in sstable2json for cql3 tables (CASSANDRA-5134)
 * Validate login for describe_keyspace, describe_keyspaces and set_keyspace
   (CASSANDRA-5144)
 * Fix inserting empty maps (CASSANDRA-5141)
 * Don't remove tokens from System table for node we know (CASSANDRA-5121)
 * fix streaming progress report for compresed files (CASSANDRA-5130)
 * Coverage analysis for low-CL queries (CASSANDRA-4858)
 * Stop interpreting dates as valid timeUUID value (CASSANDRA-4936)
 * Adds E notation for floating point numbers (CASSANDRA-4927)
 * Detect (and warn) unintentional use of the cql2 thrift methods when cql3 was
   intended (CASSANDRA-5172)
 * cli: Quote ks and cf names in schema output when needed (CASSANDRA-5052)
 * Fix bad default for min/max timestamp in SSTableMetadata (CASSANDRA-5372)
 * Fix cf name extraction from manifest in Directories.migrateFile() (CASSANDRA-5242)
 * Support pluggable internode authentication (CASSANDRA-5401)
 * Replace mistaken usage of commons-logging with slf4j (CASSANDRA-5464)
 * Ensure Jackson dependency matches lib (CASSANDRA-5126)
 * Expose droppable tombstone ratio stats over JMX (CASSANDRA-5159)
Merged from 1.1:
 * Simplify CompressedRandomAccessReader to work around JDK FD bug (CASSANDRA-5088)
 * Improve handling a changing target throttle rate mid-compaction (CASSANDRA-5087)
 * Pig: correctly decode row keys in widerow mode (CASSANDRA-5098)
 * nodetool repair command now prints progress (CASSANDRA-4767)
 * fix user defined compaction to run against 1.1 data directory (CASSANDRA-5118)
 * Fix CQL3 BATCH authorization caching (CASSANDRA-5145)
 * fix get_count returns incorrect value with TTL (CASSANDRA-5099)
 * better handling for mid-compaction failure (CASSANDRA-5137)
 * convert default marshallers list to map for better readability (CASSANDRA-5109)
 * fix ConcurrentModificationException in getBootstrapSource (CASSANDRA-5170)
 * fix sstable maxtimestamp for row deletes and pre-1.1.1 sstables (CASSANDRA-5153)
 * Fix thread growth on node removal (CASSANDRA-5175)
 * Make Ec2Region's datacenter name configurable (CASSANDRA-5155)


1.2.0
 * Disallow counters in collections (CASSANDRA-5082)
 * cqlsh: add unit tests (CASSANDRA-3920)
 * fix default bloom_filter_fp_chance for LeveledCompactionStrategy (CASSANDRA-5093)
Merged from 1.1:
 * add validation for get_range_slices with start_key and end_token (CASSANDRA-5089)


1.2.0-rc2
 * fix nodetool ownership display with vnodes (CASSANDRA-5065)
 * cqlsh: add DESCRIBE KEYSPACES command (CASSANDRA-5060)
 * Fix potential infinite loop when reloading CFS (CASSANDRA-5064)
 * Fix SimpleAuthorizer example (CASSANDRA-5072)
 * cqlsh: force CL.ONE for tracing and system.schema* queries (CASSANDRA-5070)
 * Includes cassandra-shuffle in the debian package (CASSANDRA-5058)
Merged from 1.1:
 * fix multithreaded compaction deadlock (CASSANDRA-4492)
 * fix temporarily missing schema after upgrade from pre-1.1.5 (CASSANDRA-5061)
 * Fix ALTER TABLE overriding compression options with defaults
   (CASSANDRA-4996, 5066)
 * fix specifying and altering crc_check_chance (CASSANDRA-5053)
 * fix Murmur3Partitioner ownership% calculation (CASSANDRA-5076)
 * Don't expire columns sooner than they should in 2ndary indexes (CASSANDRA-5079)


1.2-rc1
 * rename rpc_timeout settings to request_timeout (CASSANDRA-5027)
 * add BF with 0.1 FP to LCS by default (CASSANDRA-5029)
 * Fix preparing insert queries (CASSANDRA-5016)
 * Fix preparing queries with counter increment (CASSANDRA-5022)
 * Fix preparing updates with collections (CASSANDRA-5017)
 * Don't generate UUID based on other node address (CASSANDRA-5002)
 * Fix message when trying to alter a clustering key type (CASSANDRA-5012)
 * Update IAuthenticator to match the new IAuthorizer (CASSANDRA-5003)
 * Fix inserting only a key in CQL3 (CASSANDRA-5040)
 * Fix CQL3 token() function when used with strings (CASSANDRA-5050)
Merged from 1.1:
 * reduce log spam from invalid counter shards (CASSANDRA-5026)
 * Improve schema propagation performance (CASSANDRA-5025)
 * Fix for IndexHelper.IndexFor throws OOB Exception (CASSANDRA-5030)
 * cqlsh: make it possible to describe thrift CFs (CASSANDRA-4827)
 * cqlsh: fix timestamp formatting on some platforms (CASSANDRA-5046)


1.2-beta3
 * make consistency level configurable in cqlsh (CASSANDRA-4829)
 * fix cqlsh rendering of blob fields (CASSANDRA-4970)
 * fix cqlsh DESCRIBE command (CASSANDRA-4913)
 * save truncation position in system table (CASSANDRA-4906)
 * Move CompressionMetadata off-heap (CASSANDRA-4937)
 * allow CLI to GET cql3 columnfamily data (CASSANDRA-4924)
 * Fix rare race condition in getExpireTimeForEndpoint (CASSANDRA-4402)
 * acquire references to overlapping sstables during compaction so bloom filter
   doesn't get free'd prematurely (CASSANDRA-4934)
 * Don't share slice query filter in CQL3 SelectStatement (CASSANDRA-4928)
 * Separate tracing from Log4J (CASSANDRA-4861)
 * Exclude gcable tombstones from merkle-tree computation (CASSANDRA-4905)
 * Better printing of AbstractBounds for tracing (CASSANDRA-4931)
 * Optimize mostRecentTombstone check in CC.collectAllData (CASSANDRA-4883)
 * Change stream session ID to UUID to avoid collision from same node (CASSANDRA-4813)
 * Use Stats.db when bulk loading if present (CASSANDRA-4957)
 * Skip repair on system_trace and keyspaces with RF=1 (CASSANDRA-4956)
 * (cql3) Remove arbitrary SELECT limit (CASSANDRA-4918)
 * Correctly handle prepared operation on collections (CASSANDRA-4945)
 * Fix CQL3 LIMIT (CASSANDRA-4877)
 * Fix Stress for CQL3 (CASSANDRA-4979)
 * Remove cassandra specific exceptions from JMX interface (CASSANDRA-4893)
 * (CQL3) Force using ALLOW FILTERING on potentially inefficient queries (CASSANDRA-4915)
 * (cql3) Fix adding column when the table has collections (CASSANDRA-4982)
 * (cql3) Fix allowing collections with compact storage (CASSANDRA-4990)
 * (cql3) Refuse ttl/writetime function on collections (CASSANDRA-4992)
 * Replace IAuthority with new IAuthorizer (CASSANDRA-4874)
 * clqsh: fix KEY pseudocolumn escaping when describing Thrift tables
   in CQL3 mode (CASSANDRA-4955)
 * add basic authentication support for Pig CassandraStorage (CASSANDRA-3042)
 * fix CQL2 ALTER TABLE compaction_strategy_class altering (CASSANDRA-4965)
Merged from 1.1:
 * Fall back to old describe_splits if d_s_ex is not available (CASSANDRA-4803)
 * Improve error reporting when streaming ranges fail (CASSANDRA-5009)
 * Fix cqlsh timestamp formatting of timezone info (CASSANDRA-4746)
 * Fix assertion failure with leveled compaction (CASSANDRA-4799)
 * Check for null end_token in get_range_slice (CASSANDRA-4804)
 * Remove all remnants of removed nodes (CASSANDRA-4840)
 * Add aut-reloading of the log4j file in debian package (CASSANDRA-4855)
 * Fix estimated row cache entry size (CASSANDRA-4860)
 * reset getRangeSlice filter after finishing a row for get_paged_slice
   (CASSANDRA-4919)
 * expunge row cache post-truncate (CASSANDRA-4940)
 * Allow static CF definition with compact storage (CASSANDRA-4910)
 * Fix endless loop/compaction of schema_* CFs due to broken timestamps (CASSANDRA-4880)
 * Fix 'wrong class type' assertion in CounterColumn (CASSANDRA-4976)


1.2-beta2
 * fp rate of 1.0 disables BF entirely; LCS defaults to 1.0 (CASSANDRA-4876)
 * off-heap bloom filters for row keys (CASSANDRA_4865)
 * add extension point for sstable components (CASSANDRA-4049)
 * improve tracing output (CASSANDRA-4852, 4862)
 * make TRACE verb droppable (CASSANDRA-4672)
 * fix BulkLoader recognition of CQL3 columnfamilies (CASSANDRA-4755)
 * Sort commitlog segments for replay by id instead of mtime (CASSANDRA-4793)
 * Make hint delivery asynchronous (CASSANDRA-4761)
 * Pluggable Thrift transport factories for CLI and cqlsh (CASSANDRA-4609, 4610)
 * cassandra-cli: allow Double value type to be inserted to a column (CASSANDRA-4661)
 * Add ability to use custom TServerFactory implementations (CASSANDRA-4608)
 * optimize batchlog flushing to skip successful batches (CASSANDRA-4667)
 * include metadata for system keyspace itself in schema tables (CASSANDRA-4416)
 * add check to PropertyFileSnitch to verify presence of location for
   local node (CASSANDRA-4728)
 * add PBSPredictor consistency modeler (CASSANDRA-4261)
 * remove vestiges of Thrift unframed mode (CASSANDRA-4729)
 * optimize single-row PK lookups (CASSANDRA-4710)
 * adjust blockFor calculation to account for pending ranges due to node 
   movement (CASSANDRA-833)
 * Change CQL version to 3.0.0 and stop accepting 3.0.0-beta1 (CASSANDRA-4649)
 * (CQL3) Make prepared statement global instead of per connection 
   (CASSANDRA-4449)
 * Fix scrubbing of CQL3 created tables (CASSANDRA-4685)
 * (CQL3) Fix validation when using counter and regular columns in the same 
   table (CASSANDRA-4706)
 * Fix bug starting Cassandra with simple authentication (CASSANDRA-4648)
 * Add support for batchlog in CQL3 (CASSANDRA-4545, 4738)
 * Add support for multiple column family outputs in CFOF (CASSANDRA-4208)
 * Support repairing only the local DC nodes (CASSANDRA-4747)
 * Use rpc_address for binary protocol and change default port (CASSANDRA-4751)
 * Fix use of collections in prepared statements (CASSANDRA-4739)
 * Store more information into peers table (CASSANDRA-4351, 4814)
 * Configurable bucket size for size tiered compaction (CASSANDRA-4704)
 * Run leveled compaction in parallel (CASSANDRA-4310)
 * Fix potential NPE during CFS reload (CASSANDRA-4786)
 * Composite indexes may miss results (CASSANDRA-4796)
 * Move consistency level to the protocol level (CASSANDRA-4734, 4824)
 * Fix Subcolumn slice ends not respected (CASSANDRA-4826)
 * Fix Assertion error in cql3 select (CASSANDRA-4783)
 * Fix list prepend logic (CQL3) (CASSANDRA-4835)
 * Add booleans as literals in CQL3 (CASSANDRA-4776)
 * Allow renaming PK columns in CQL3 (CASSANDRA-4822)
 * Fix binary protocol NEW_NODE event (CASSANDRA-4679)
 * Fix potential infinite loop in tombstone compaction (CASSANDRA-4781)
 * Remove system tables accounting from schema (CASSANDRA-4850)
 * (cql3) Force provided columns in clustering key order in 
   'CLUSTERING ORDER BY' (CASSANDRA-4881)
 * Fix composite index bug (CASSANDRA-4884)
 * Fix short read protection for CQL3 (CASSANDRA-4882)
 * Add tracing support to the binary protocol (CASSANDRA-4699)
 * (cql3) Don't allow prepared marker inside collections (CASSANDRA-4890)
 * Re-allow order by on non-selected columns (CASSANDRA-4645)
 * Bug when composite index is created in a table having collections (CASSANDRA-4909)
 * log index scan subject in CompositesSearcher (CASSANDRA-4904)
Merged from 1.1:
 * add get[Row|Key]CacheEntries to CacheServiceMBean (CASSANDRA-4859)
 * fix get_paged_slice to wrap to next row correctly (CASSANDRA-4816)
 * fix indexing empty column values (CASSANDRA-4832)
 * allow JdbcDate to compose null Date objects (CASSANDRA-4830)
 * fix possible stackoverflow when compacting 1000s of sstables
   (CASSANDRA-4765)
 * fix wrong leveled compaction progress calculation (CASSANDRA-4807)
 * add a close() method to CRAR to prevent leaking file descriptors (CASSANDRA-4820)
 * fix potential infinite loop in get_count (CASSANDRA-4833)
 * fix compositeType.{get/from}String methods (CASSANDRA-4842)
 * (CQL) fix CREATE COLUMNFAMILY permissions check (CASSANDRA-4864)
 * Fix DynamicCompositeType same type comparison (CASSANDRA-4711)
 * Fix duplicate SSTable reference when stream session failed (CASSANDRA-3306)
 * Allow static CF definition with compact storage (CASSANDRA-4910)
 * Fix endless loop/compaction of schema_* CFs due to broken timestamps (CASSANDRA-4880)
 * Fix 'wrong class type' assertion in CounterColumn (CASSANDRA-4976)


1.2-beta1
 * add atomic_batch_mutate (CASSANDRA-4542, -4635)
 * increase default max_hint_window_in_ms to 3h (CASSANDRA-4632)
 * include message initiation time to replicas so they can more
   accurately drop timed-out requests (CASSANDRA-2858)
 * fix clientutil.jar dependencies (CASSANDRA-4566)
 * optimize WriteResponse (CASSANDRA-4548)
 * new metrics (CASSANDRA-4009)
 * redesign KEYS indexes to avoid read-before-write (CASSANDRA-2897)
 * debug tracing (CASSANDRA-1123)
 * parallelize row cache loading (CASSANDRA-4282)
 * Make compaction, flush JBOD-aware (CASSANDRA-4292)
 * run local range scans on the read stage (CASSANDRA-3687)
 * clean up ioexceptions (CASSANDRA-2116)
 * add disk_failure_policy (CASSANDRA-2118)
 * Introduce new json format with row level deletion (CASSANDRA-4054)
 * remove redundant "name" column from schema_keyspaces (CASSANDRA-4433)
 * improve "nodetool ring" handling of multi-dc clusters (CASSANDRA-3047)
 * update NTS calculateNaturalEndpoints to be O(N log N) (CASSANDRA-3881)
 * split up rpc timeout by operation type (CASSANDRA-2819)
 * rewrite key cache save/load to use only sequential i/o (CASSANDRA-3762)
 * update MS protocol with a version handshake + broadcast address id
   (CASSANDRA-4311)
 * multithreaded hint replay (CASSANDRA-4189)
 * add inter-node message compression (CASSANDRA-3127)
 * remove COPP (CASSANDRA-2479)
 * Track tombstone expiration and compact when tombstone content is
   higher than a configurable threshold, default 20% (CASSANDRA-3442, 4234)
 * update MurmurHash to version 3 (CASSANDRA-2975)
 * (CLI) track elapsed time for `delete' operation (CASSANDRA-4060)
 * (CLI) jline version is bumped to 1.0 to properly  support
   'delete' key function (CASSANDRA-4132)
 * Save IndexSummary into new SSTable 'Summary' component (CASSANDRA-2392, 4289)
 * Add support for range tombstones (CASSANDRA-3708)
 * Improve MessagingService efficiency (CASSANDRA-3617)
 * Avoid ID conflicts from concurrent schema changes (CASSANDRA-3794)
 * Set thrift HSHA server thread limit to unlimited by default (CASSANDRA-4277)
 * Avoids double serialization of CF id in RowMutation messages
   (CASSANDRA-4293)
 * stream compressed sstables directly with java nio (CASSANDRA-4297)
 * Support multiple ranges in SliceQueryFilter (CASSANDRA-3885)
 * Add column metadata to system column families (CASSANDRA-4018)
 * (cql3) Always use composite types by default (CASSANDRA-4329)
 * (cql3) Add support for set, map and list (CASSANDRA-3647)
 * Validate date type correctly (CASSANDRA-4441)
 * (cql3) Allow definitions with only a PK (CASSANDRA-4361)
 * (cql3) Add support for row key composites (CASSANDRA-4179)
 * improve DynamicEndpointSnitch by using reservoir sampling (CASSANDRA-4038)
 * (cql3) Add support for 2ndary indexes (CASSANDRA-3680)
 * (cql3) fix defining more than one PK to be invalid (CASSANDRA-4477)
 * remove schema agreement checking from all external APIs (Thrift, CQL and CQL3) (CASSANDRA-4487)
 * add Murmur3Partitioner and make it default for new installations (CASSANDRA-3772, 4621)
 * (cql3) update pseudo-map syntax to use map syntax (CASSANDRA-4497)
 * Finer grained exceptions hierarchy and provides error code with exceptions (CASSANDRA-3979)
 * Adds events push to binary protocol (CASSANDRA-4480)
 * Rewrite nodetool help (CASSANDRA-2293)
 * Make CQL3 the default for CQL (CASSANDRA-4640)
 * update stress tool to be able to use CQL3 (CASSANDRA-4406)
 * Accept all thrift update on CQL3 cf but don't expose their metadata (CASSANDRA-4377)
 * Replace Throttle with Guava's RateLimiter for HintedHandOff (CASSANDRA-4541)
 * fix counter add/get using CQL2 and CQL3 in stress tool (CASSANDRA-4633)
 * Add sstable count per level to cfstats (CASSANDRA-4537)
 * (cql3) Add ALTER KEYSPACE statement (CASSANDRA-4611)
 * (cql3) Allow defining default consistency levels (CASSANDRA-4448)
 * (cql3) Fix queries using LIMIT missing results (CASSANDRA-4579)
 * fix cross-version gossip messaging (CASSANDRA-4576)
 * added inet data type (CASSANDRA-4627)


1.1.6
 * Wait for writes on synchronous read digest mismatch (CASSANDRA-4792)
 * fix commitlog replay for nanotime-infected sstables (CASSANDRA-4782)
 * preflight check ttl for maximum of 20 years (CASSANDRA-4771)
 * (Pig) fix widerow input with single column rows (CASSANDRA-4789)
 * Fix HH to compact with correct gcBefore, which avoids wiping out
   undelivered hints (CASSANDRA-4772)
 * LCS will merge up to 32 L0 sstables as intended (CASSANDRA-4778)
 * NTS will default unconfigured DC replicas to zero (CASSANDRA-4675)
 * use default consistency level in counter validation if none is
   explicitly provide (CASSANDRA-4700)
 * Improve IAuthority interface by introducing fine-grained
   access permissions and grant/revoke commands (CASSANDRA-4490, 4644)
 * fix assumption error in CLI when updating/describing keyspace 
   (CASSANDRA-4322)
 * Adds offline sstablescrub to debian packaging (CASSANDRA-4642)
 * Automatic fixing of overlapping leveled sstables (CASSANDRA-4644)
 * fix error when using ORDER BY with extended selections (CASSANDRA-4689)
 * (CQL3) Fix validation for IN queries for non-PK cols (CASSANDRA-4709)
 * fix re-created keyspace disappering after 1.1.5 upgrade 
   (CASSANDRA-4698, 4752)
 * (CLI) display elapsed time in 2 fraction digits (CASSANDRA-3460)
 * add authentication support to sstableloader (CASSANDRA-4712)
 * Fix CQL3 'is reversed' logic (CASSANDRA-4716, 4759)
 * (CQL3) Don't return ReversedType in result set metadata (CASSANDRA-4717)
 * Backport adding AlterKeyspace statement (CASSANDRA-4611)
 * (CQL3) Correcty accept upper-case data types (CASSANDRA-4770)
 * Add binary protocol events for schema changes (CASSANDRA-4684)
Merged from 1.0:
 * Switch from NBHM to CHM in MessagingService's callback map, which
   prevents OOM in long-running instances (CASSANDRA-4708)


1.1.5
 * add SecondaryIndex.reload API (CASSANDRA-4581)
 * use millis + atomicint for commitlog segment creation instead of
   nanotime, which has issues under some hypervisors (CASSANDRA-4601)
 * fix FD leak in slice queries (CASSANDRA-4571)
 * avoid recursion in leveled compaction (CASSANDRA-4587)
 * increase stack size under Java7 to 180K
 * Log(info) schema changes (CASSANDRA-4547)
 * Change nodetool setcachecapcity to manipulate global caches (CASSANDRA-4563)
 * (cql3) fix setting compaction strategy (CASSANDRA-4597)
 * fix broken system.schema_* timestamps on system startup (CASSANDRA-4561)
 * fix wrong skip of cache saving (CASSANDRA-4533)
 * Avoid NPE when lost+found is in data dir (CASSANDRA-4572)
 * Respect five-minute flush moratorium after initial CL replay (CASSANDRA-4474)
 * Adds ntp as recommended in debian packaging (CASSANDRA-4606)
 * Configurable transport in CF Record{Reader|Writer} (CASSANDRA-4558)
 * (cql3) fix potential NPE with both equal and unequal restriction (CASSANDRA-4532)
 * (cql3) improves ORDER BY validation (CASSANDRA-4624)
 * Fix potential deadlock during counter writes (CASSANDRA-4578)
 * Fix cql error with ORDER BY when using IN (CASSANDRA-4612)
Merged from 1.0:
 * increase Xss to 160k to accomodate latest 1.6 JVMs (CASSANDRA-4602)
 * fix toString of hint destination tokens (CASSANDRA-4568)
 * Fix multiple values for CurrentLocal NodeID (CASSANDRA-4626)


1.1.4
 * fix offline scrub to catch >= out of order rows (CASSANDRA-4411)
 * fix cassandra-env.sh on RHEL and other non-dash-based systems 
   (CASSANDRA-4494)
Merged from 1.0:
 * (Hadoop) fix setting key length for old-style mapred api (CASSANDRA-4534)
 * (Hadoop) fix iterating through a resultset consisting entirely
   of tombstoned rows (CASSANDRA-4466)
 * Fix multiple values for CurrentLocal NodeID (CASSANDRA-4626)


1.1.3
 * (cqlsh) add COPY TO (CASSANDRA-4434)
 * munmap commitlog segments before rename (CASSANDRA-4337)
 * (JMX) rename getRangeKeySample to sampleKeyRange to avoid returning
   multi-MB results as an attribute (CASSANDRA-4452)
 * flush based on data size, not throughput; overwritten columns no 
   longer artificially inflate liveRatio (CASSANDRA-4399)
 * update default commitlog segment size to 32MB and total commitlog
   size to 32/1024 MB for 32/64 bit JVMs, respectively (CASSANDRA-4422)
 * avoid using global partitioner to estimate ranges in index sstables
   (CASSANDRA-4403)
 * restore pre-CASSANDRA-3862 approach to removing expired tombstones
   from row cache during compaction (CASSANDRA-4364)
 * (stress) support for CQL prepared statements (CASSANDRA-3633)
 * Correctly catch exception when Snappy cannot be loaded (CASSANDRA-4400)
 * (cql3) Support ORDER BY when IN condition is given in WHERE clause (CASSANDRA-4327)
 * (cql3) delete "component_index" column on DROP TABLE call (CASSANDRA-4420)
 * change nanoTime() to currentTimeInMillis() in schema related code (CASSANDRA-4432)
 * add a token generation tool (CASSANDRA-3709)
 * Fix LCS bug with sstable containing only 1 row (CASSANDRA-4411)
 * fix "Can't Modify Index Name" problem on CF update (CASSANDRA-4439)
 * Fix assertion error in getOverlappingSSTables during repair (CASSANDRA-4456)
 * fix nodetool's setcompactionthreshold command (CASSANDRA-4455)
 * Ensure compacted files are never used, to avoid counter overcount (CASSANDRA-4436)
Merged from 1.0:
 * Push the validation of secondary index values to the SecondaryIndexManager (CASSANDRA-4240)
 * (Hadoop) fix iterating through a resultset consisting entirely
   of tombstoned rows (CASSANDRA-4466)
 * allow dropping columns shadowed by not-yet-expired supercolumn or row
   tombstones in PrecompactedRow (CASSANDRA-4396)


1.1.2
 * Fix cleanup not deleting index entries (CASSANDRA-4379)
 * Use correct partitioner when saving + loading caches (CASSANDRA-4331)
 * Check schema before trying to export sstable (CASSANDRA-2760)
 * Raise a meaningful exception instead of NPE when PFS encounters
   an unconfigured node + no default (CASSANDRA-4349)
 * fix bug in sstable blacklisting with LCS (CASSANDRA-4343)
 * LCS no longer promotes tiny sstables out of L0 (CASSANDRA-4341)
 * skip tombstones during hint replay (CASSANDRA-4320)
 * fix NPE in compactionstats (CASSANDRA-4318)
 * enforce 1m min keycache for auto (CASSANDRA-4306)
 * Have DeletedColumn.isMFD always return true (CASSANDRA-4307)
 * (cql3) exeption message for ORDER BY constraints said primary filter can be
    an IN clause, which is misleading (CASSANDRA-4319)
 * (cql3) Reject (not yet supported) creation of 2ndardy indexes on tables with
   composite primary keys (CASSANDRA-4328)
 * Set JVM stack size to 160k for java 7 (CASSANDRA-4275)
 * cqlsh: add COPY command to load data from CSV flat files (CASSANDRA-4012)
 * CFMetaData.fromThrift to throw ConfigurationException upon error (CASSANDRA-4353)
 * Use CF comparator to sort indexed columns in SecondaryIndexManager
   (CASSANDRA-4365)
 * add strategy_options to the KSMetaData.toString() output (CASSANDRA-4248)
 * (cql3) fix range queries containing unqueried results (CASSANDRA-4372)
 * (cql3) allow updating column_alias types (CASSANDRA-4041)
 * (cql3) Fix deletion bug (CASSANDRA-4193)
 * Fix computation of overlapping sstable for leveled compaction (CASSANDRA-4321)
 * Improve scrub and allow to run it offline (CASSANDRA-4321)
 * Fix assertionError in StorageService.bulkLoad (CASSANDRA-4368)
 * (cqlsh) add option to authenticate to a keyspace at startup (CASSANDRA-4108)
 * (cqlsh) fix ASSUME functionality (CASSANDRA-4352)
 * Fix ColumnFamilyRecordReader to not return progress > 100% (CASSANDRA-3942)
Merged from 1.0:
 * Set gc_grace on index CF to 0 (CASSANDRA-4314)


1.1.1
 * add populate_io_cache_on_flush option (CASSANDRA-2635)
 * allow larger cache capacities than 2GB (CASSANDRA-4150)
 * add getsstables command to nodetool (CASSANDRA-4199)
 * apply parent CF compaction settings to secondary index CFs (CASSANDRA-4280)
 * preserve commitlog size cap when recycling segments at startup
   (CASSANDRA-4201)
 * (Hadoop) fix split generation regression (CASSANDRA-4259)
 * ignore min/max compactions settings in LCS, while preserving
   behavior that min=max=0 disables autocompaction (CASSANDRA-4233)
 * log number of rows read from saved cache (CASSANDRA-4249)
 * calculate exact size required for cleanup operations (CASSANDRA-1404)
 * avoid blocking additional writes during flush when the commitlog
   gets behind temporarily (CASSANDRA-1991)
 * enable caching on index CFs based on data CF cache setting (CASSANDRA-4197)
 * warn on invalid replication strategy creation options (CASSANDRA-4046)
 * remove [Freeable]Memory finalizers (CASSANDRA-4222)
 * include tombstone size in ColumnFamily.size, which can prevent OOM
   during sudden mass delete operations by yielding a nonzero liveRatio
   (CASSANDRA-3741)
 * Open 1 sstableScanner per level for leveled compaction (CASSANDRA-4142)
 * Optimize reads when row deletion timestamps allow us to restrict
   the set of sstables we check (CASSANDRA-4116)
 * add support for commitlog archiving and point-in-time recovery
   (CASSANDRA-3690)
 * avoid generating redundant compaction tasks during streaming
   (CASSANDRA-4174)
 * add -cf option to nodetool snapshot, and takeColumnFamilySnapshot to
   StorageService mbean (CASSANDRA-556)
 * optimize cleanup to drop entire sstables where possible (CASSANDRA-4079)
 * optimize truncate when autosnapshot is disabled (CASSANDRA-4153)
 * update caches to use byte[] keys to reduce memory overhead (CASSANDRA-3966)
 * add column limit to cli (CASSANDRA-3012, 4098)
 * clean up and optimize DataOutputBuffer, used by CQL compression and
   CompositeType (CASSANDRA-4072)
 * optimize commitlog checksumming (CASSANDRA-3610)
 * identify and blacklist corrupted SSTables from future compactions 
   (CASSANDRA-2261)
 * Move CfDef and KsDef validation out of thrift (CASSANDRA-4037)
 * Expose API to repair a user provided range (CASSANDRA-3912)
 * Add way to force the cassandra-cli to refresh its schema (CASSANDRA-4052)
 * Avoid having replicate on write tasks stacking up at CL.ONE (CASSANDRA-2889)
 * (cql3) Backwards compatibility for composite comparators in non-cql3-aware
   clients (CASSANDRA-4093)
 * (cql3) Fix order by for reversed queries (CASSANDRA-4160)
 * (cql3) Add ReversedType support (CASSANDRA-4004)
 * (cql3) Add timeuuid type (CASSANDRA-4194)
 * (cql3) Minor fixes (CASSANDRA-4185)
 * (cql3) Fix prepared statement in BATCH (CASSANDRA-4202)
 * (cql3) Reduce the list of reserved keywords (CASSANDRA-4186)
 * (cql3) Move max/min compaction thresholds to compaction strategy options
   (CASSANDRA-4187)
 * Fix exception during move when localhost is the only source (CASSANDRA-4200)
 * (cql3) Allow paging through non-ordered partitioner results (CASSANDRA-3771)
 * (cql3) Fix drop index (CASSANDRA-4192)
 * (cql3) Don't return range ghosts anymore (CASSANDRA-3982)
 * fix re-creating Keyspaces/ColumnFamilies with the same name as dropped
   ones (CASSANDRA-4219)
 * fix SecondaryIndex LeveledManifest save upon snapshot (CASSANDRA-4230)
 * fix missing arrayOffset in FBUtilities.hash (CASSANDRA-4250)
 * (cql3) Add name of parameters in CqlResultSet (CASSANDRA-4242)
 * (cql3) Correctly validate order by queries (CASSANDRA-4246)
 * rename stress to cassandra-stress for saner packaging (CASSANDRA-4256)
 * Fix exception on colum metadata with non-string comparator (CASSANDRA-4269)
 * Check for unknown/invalid compression options (CASSANDRA-4266)
 * (cql3) Adds simple access to column timestamp and ttl (CASSANDRA-4217)
 * (cql3) Fix range queries with secondary indexes (CASSANDRA-4257)
 * Better error messages from improper input in cli (CASSANDRA-3865)
 * Try to stop all compaction upon Keyspace or ColumnFamily drop (CASSANDRA-4221)
 * (cql3) Allow keyspace properties to contain hyphens (CASSANDRA-4278)
 * (cql3) Correctly validate keyspace access in create table (CASSANDRA-4296)
 * Avoid deadlock in migration stage (CASSANDRA-3882)
 * Take supercolumn names and deletion info into account in memtable throughput
   (CASSANDRA-4264)
 * Add back backward compatibility for old style replication factor (CASSANDRA-4294)
 * Preserve compatibility with pre-1.1 index queries (CASSANDRA-4262)
Merged from 1.0:
 * Fix super columns bug where cache is not updated (CASSANDRA-4190)
 * fix maxTimestamp to include row tombstones (CASSANDRA-4116)
 * (CLI) properly handle quotes in create/update keyspace commands (CASSANDRA-4129)
 * Avoids possible deadlock during bootstrap (CASSANDRA-4159)
 * fix stress tool that hangs forever on timeout or error (CASSANDRA-4128)
 * stress tool to return appropriate exit code on failure (CASSANDRA-4188)
 * fix compaction NPE when out of disk space and assertions disabled
   (CASSANDRA-3985)
 * synchronize LCS getEstimatedTasks to avoid CME (CASSANDRA-4255)
 * ensure unique streaming session id's (CASSANDRA-4223)
 * kick off background compaction when min/max thresholds change 
   (CASSANDRA-4279)
 * improve ability of STCS.getBuckets to deal with 100s of 1000s of
   sstables, such as when convertinb back from LCS (CASSANDRA-4287)
 * Oversize integer in CQL throws NumberFormatException (CASSANDRA-4291)
 * fix 1.0.x node join to mixed version cluster, other nodes >= 1.1 (CASSANDRA-4195)
 * Fix LCS splitting sstable base on uncompressed size (CASSANDRA-4419)
 * Push the validation of secondary index values to the SecondaryIndexManager (CASSANDRA-4240)
 * Don't purge columns during upgradesstables (CASSANDRA-4462)
 * Make cqlsh work with piping (CASSANDRA-4113)
 * Validate arguments for nodetool decommission (CASSANDRA-4061)
 * Report thrift status in nodetool info (CASSANDRA-4010)


1.1.0-final
 * average a reduced liveRatio estimate with the previous one (CASSANDRA-4065)
 * Allow KS and CF names up to 48 characters (CASSANDRA-4157)
 * fix stress build (CASSANDRA-4140)
 * add time remaining estimate to nodetool compactionstats (CASSANDRA-4167)
 * (cql) fix NPE in cql3 ALTER TABLE (CASSANDRA-4163)
 * (cql) Add support for CL.TWO and CL.THREE in CQL (CASSANDRA-4156)
 * (cql) Fix type in CQL3 ALTER TABLE preventing update (CASSANDRA-4170)
 * (cql) Throw invalid exception from CQL3 on obsolete options (CASSANDRA-4171)
 * (cqlsh) fix recognizing uppercase SELECT keyword (CASSANDRA-4161)
 * Pig: wide row support (CASSANDRA-3909)
Merged from 1.0:
 * avoid streaming empty files with bulk loader if sstablewriter errors out
   (CASSANDRA-3946)


1.1-rc1
 * Include stress tool in binary builds (CASSANDRA-4103)
 * (Hadoop) fix wide row iteration when last row read was deleted
   (CASSANDRA-4154)
 * fix read_repair_chance to really default to 0.1 in the cli (CASSANDRA-4114)
 * Adds caching and bloomFilterFpChange to CQL options (CASSANDRA-4042)
 * Adds posibility to autoconfigure size of the KeyCache (CASSANDRA-4087)
 * fix KEYS index from skipping results (CASSANDRA-3996)
 * Remove sliced_buffer_size_in_kb dead option (CASSANDRA-4076)
 * make loadNewSStable preserve sstable version (CASSANDRA-4077)
 * Respect 1.0 cache settings as much as possible when upgrading 
   (CASSANDRA-4088)
 * relax path length requirement for sstable files when upgrading on 
   non-Windows platforms (CASSANDRA-4110)
 * fix terminination of the stress.java when errors were encountered
   (CASSANDRA-4128)
 * Move CfDef and KsDef validation out of thrift (CASSANDRA-4037)
 * Fix get_paged_slice (CASSANDRA-4136)
 * CQL3: Support slice with exclusive start and stop (CASSANDRA-3785)
Merged from 1.0:
 * support PropertyFileSnitch in bulk loader (CASSANDRA-4145)
 * add auto_snapshot option allowing disabling snapshot before drop/truncate
   (CASSANDRA-3710)
 * allow short snitch names (CASSANDRA-4130)


1.1-beta2
 * rename loaded sstables to avoid conflicts with local snapshots
   (CASSANDRA-3967)
 * start hint replay as soon as FD notifies that the target is back up
   (CASSANDRA-3958)
 * avoid unproductive deserializing of cached rows during compaction
   (CASSANDRA-3921)
 * fix concurrency issues with CQL keyspace creation (CASSANDRA-3903)
 * Show Effective Owership via Nodetool ring <keyspace> (CASSANDRA-3412)
 * Update ORDER BY syntax for CQL3 (CASSANDRA-3925)
 * Fix BulkRecordWriter to not throw NPE if reducer gets no map data from Hadoop (CASSANDRA-3944)
 * Fix bug with counters in super columns (CASSANDRA-3821)
 * Remove deprecated merge_shard_chance (CASSANDRA-3940)
 * add a convenient way to reset a node's schema (CASSANDRA-2963)
 * fix for intermittent SchemaDisagreementException (CASSANDRA-3884)
 * CLI `list <CF>` to limit number of columns and their order (CASSANDRA-3012)
 * ignore deprecated KsDef/CfDef/ColumnDef fields in native schema (CASSANDRA-3963)
 * CLI to report when unsupported column_metadata pair was given (CASSANDRA-3959)
 * reincarnate removed and deprecated KsDef/CfDef attributes (CASSANDRA-3953)
 * Fix race between writes and read for cache (CASSANDRA-3862)
 * perform static initialization of StorageProxy on start-up (CASSANDRA-3797)
 * support trickling fsync() on writes (CASSANDRA-3950)
 * expose counters for unavailable/timeout exceptions given to thrift clients (CASSANDRA-3671)
 * avoid quadratic startup time in LeveledManifest (CASSANDRA-3952)
 * Add type information to new schema_ columnfamilies and remove thrift
   serialization for schema (CASSANDRA-3792)
 * add missing column validator options to the CLI help (CASSANDRA-3926)
 * skip reading saved key cache if CF's caching strategy is NONE or ROWS_ONLY (CASSANDRA-3954)
 * Unify migration code (CASSANDRA-4017)
Merged from 1.0:
 * cqlsh: guess correct version of Python for Arch Linux (CASSANDRA-4090)
 * (CLI) properly handle quotes in create/update keyspace commands (CASSANDRA-4129)
 * Avoids possible deadlock during bootstrap (CASSANDRA-4159)
 * fix stress tool that hangs forever on timeout or error (CASSANDRA-4128)
 * Fix super columns bug where cache is not updated (CASSANDRA-4190)
 * stress tool to return appropriate exit code on failure (CASSANDRA-4188)


1.0.9
 * improve index sampling performance (CASSANDRA-4023)
 * always compact away deleted hints immediately after handoff (CASSANDRA-3955)
 * delete hints from dropped ColumnFamilies on handoff instead of
   erroring out (CASSANDRA-3975)
 * add CompositeType ref to the CLI doc for create/update column family (CASSANDRA-3980)
 * Pig: support Counter ColumnFamilies (CASSANDRA-3973)
 * Pig: Composite column support (CASSANDRA-3684)
 * Avoid NPE during repair when a keyspace has no CFs (CASSANDRA-3988)
 * Fix division-by-zero error on get_slice (CASSANDRA-4000)
 * don't change manifest level for cleanup, scrub, and upgradesstables
   operations under LeveledCompactionStrategy (CASSANDRA-3989, 4112)
 * fix race leading to super columns assertion failure (CASSANDRA-3957)
 * fix NPE on invalid CQL delete command (CASSANDRA-3755)
 * allow custom types in CLI's assume command (CASSANDRA-4081)
 * fix totalBytes count for parallel compactions (CASSANDRA-3758)
 * fix intermittent NPE in get_slice (CASSANDRA-4095)
 * remove unnecessary asserts in native code interfaces (CASSANDRA-4096)
 * Validate blank keys in CQL to avoid assertion errors (CASSANDRA-3612)
 * cqlsh: fix bad decoding of some column names (CASSANDRA-4003)
 * cqlsh: fix incorrect padding with unicode chars (CASSANDRA-4033)
 * Fix EC2 snitch incorrectly reporting region (CASSANDRA-4026)
 * Shut down thrift during decommission (CASSANDRA-4086)
 * Expose nodetool cfhistograms for 2ndary indexes (CASSANDRA-4063)
Merged from 0.8:
 * Fix ConcurrentModificationException in gossiper (CASSANDRA-4019)


1.1-beta1
 * (cqlsh)
   + add SOURCE and CAPTURE commands, and --file option (CASSANDRA-3479)
   + add ALTER COLUMNFAMILY WITH (CASSANDRA-3523)
   + bundle Python dependencies with Cassandra (CASSANDRA-3507)
   + added to Debian package (CASSANDRA-3458)
   + display byte data instead of erroring out on decode failure 
     (CASSANDRA-3874)
 * add nodetool rebuild_index (CASSANDRA-3583)
 * add nodetool rangekeysample (CASSANDRA-2917)
 * Fix streaming too much data during move operations (CASSANDRA-3639)
 * Nodetool and CLI connect to localhost by default (CASSANDRA-3568)
 * Reduce memory used by primary index sample (CASSANDRA-3743)
 * (Hadoop) separate input/output configurations (CASSANDRA-3197, 3765)
 * avoid returning internal Cassandra classes over JMX (CASSANDRA-2805)
 * add row-level isolation via SnapTree (CASSANDRA-2893)
 * Optimize key count estimation when opening sstable on startup
   (CASSANDRA-2988)
 * multi-dc replication optimization supporting CL > ONE (CASSANDRA-3577)
 * add command to stop compactions (CASSANDRA-1740, 3566, 3582)
 * multithreaded streaming (CASSANDRA-3494)
 * removed in-tree redhat spec (CASSANDRA-3567)
 * "defragment" rows for name-based queries under STCS, again (CASSANDRA-2503)
 * Recycle commitlog segments for improved performance 
   (CASSANDRA-3411, 3543, 3557, 3615)
 * update size-tiered compaction to prioritize small tiers (CASSANDRA-2407)
 * add message expiration logic to OutboundTcpConnection (CASSANDRA-3005)
 * off-heap cache to use sun.misc.Unsafe instead of JNA (CASSANDRA-3271)
 * EACH_QUORUM is only supported for writes (CASSANDRA-3272)
 * replace compactionlock use in schema migration by checking CFS.isValid
   (CASSANDRA-3116)
 * recognize that "SELECT first ... *" isn't really "SELECT *" (CASSANDRA-3445)
 * Use faster bytes comparison (CASSANDRA-3434)
 * Bulk loader is no longer a fat client, (HADOOP) bulk load output format
   (CASSANDRA-3045)
 * (Hadoop) add support for KeyRange.filter
 * remove assumption that keys and token are in bijection
   (CASSANDRA-1034, 3574, 3604)
 * always remove endpoints from delevery queue in HH (CASSANDRA-3546)
 * fix race between cf flush and its 2ndary indexes flush (CASSANDRA-3547)
 * fix potential race in AES when a repair fails (CASSANDRA-3548)
 * Remove columns shadowed by a deleted container even when we cannot purge
   (CASSANDRA-3538)
 * Improve memtable slice iteration performance (CASSANDRA-3545)
 * more efficient allocation of small bloom filters (CASSANDRA-3618)
 * Use separate writer thread in SSTableSimpleUnsortedWriter (CASSANDRA-3619)
 * fsync the directory after new sstable or commitlog segment are created (CASSANDRA-3250)
 * fix minor issues reported by FindBugs (CASSANDRA-3658)
 * global key/row caches (CASSANDRA-3143, 3849)
 * optimize memtable iteration during range scan (CASSANDRA-3638)
 * introduce 'crc_check_chance' in CompressionParameters to support
   a checksum percentage checking chance similarly to read-repair (CASSANDRA-3611)
 * a way to deactivate global key/row cache on per-CF basis (CASSANDRA-3667)
 * fix LeveledCompactionStrategy broken because of generation pre-allocation
   in LeveledManifest (CASSANDRA-3691)
 * finer-grained control over data directories (CASSANDRA-2749)
 * Fix ClassCastException during hinted handoff (CASSANDRA-3694)
 * Upgrade Thrift to 0.7 (CASSANDRA-3213)
 * Make stress.java insert operation to use microseconds (CASSANDRA-3725)
 * Allows (internally) doing a range query with a limit of columns instead of
   rows (CASSANDRA-3742)
 * Allow rangeSlice queries to be start/end inclusive/exclusive (CASSANDRA-3749)
 * Fix BulkLoader to support new SSTable layout and add stream
   throttling to prevent an NPE when there is no yaml config (CASSANDRA-3752)
 * Allow concurrent schema migrations (CASSANDRA-1391, 3832)
 * Add SnapshotCommand to trigger snapshot on remote node (CASSANDRA-3721)
 * Make CFMetaData conversions to/from thrift/native schema inverses
   (CASSANDRA_3559)
 * Add initial code for CQL 3.0-beta (CASSANDRA-2474, 3781, 3753)
 * Add wide row support for ColumnFamilyInputFormat (CASSANDRA-3264)
 * Allow extending CompositeType comparator (CASSANDRA-3657)
 * Avoids over-paging during get_count (CASSANDRA-3798)
 * Add new command to rebuild a node without (repair) merkle tree calculations
   (CASSANDRA-3483, 3922)
 * respect not only row cache capacity but caching mode when
   trying to read data (CASSANDRA-3812)
 * fix system tests (CASSANDRA-3827)
 * CQL support for altering row key type in ALTER TABLE (CASSANDRA-3781)
 * turn compression on by default (CASSANDRA-3871)
 * make hexToBytes refuse invalid input (CASSANDRA-2851)
 * Make secondary indexes CF inherit compression and compaction from their
   parent CF (CASSANDRA-3877)
 * Finish cleanup up tombstone purge code (CASSANDRA-3872)
 * Avoid NPE on aboarted stream-out sessions (CASSANDRA-3904)
 * BulkRecordWriter throws NPE for counter columns (CASSANDRA-3906)
 * Support compression using BulkWriter (CASSANDRA-3907)


1.0.8
 * fix race between cleanup and flush on secondary index CFSes (CASSANDRA-3712)
 * avoid including non-queried nodes in rangeslice read repair
   (CASSANDRA-3843)
 * Only snapshot CF being compacted for snapshot_before_compaction 
   (CASSANDRA-3803)
 * Log active compactions in StatusLogger (CASSANDRA-3703)
 * Compute more accurate compaction score per level (CASSANDRA-3790)
 * Return InvalidRequest when using a keyspace that doesn't exist
   (CASSANDRA-3764)
 * disallow user modification of System keyspace (CASSANDRA-3738)
 * allow using sstable2json on secondary index data (CASSANDRA-3738)
 * (cqlsh) add DESCRIBE COLUMNFAMILIES (CASSANDRA-3586)
 * (cqlsh) format blobs correctly and use colors to improve output
   readability (CASSANDRA-3726)
 * synchronize BiMap of bootstrapping tokens (CASSANDRA-3417)
 * show index options in CLI (CASSANDRA-3809)
 * add optional socket timeout for streaming (CASSANDRA-3838)
 * fix truncate not to leave behind non-CFS backed secondary indexes
   (CASSANDRA-3844)
 * make CLI `show schema` to use output stream directly instead
   of StringBuilder (CASSANDRA-3842)
 * remove the wait on hint future during write (CASSANDRA-3870)
 * (cqlsh) ignore missing CfDef opts (CASSANDRA-3933)
 * (cqlsh) look for cqlshlib relative to realpath (CASSANDRA-3767)
 * Fix short read protection (CASSANDRA-3934)
 * Make sure infered and actual schema match (CASSANDRA-3371)
 * Fix NPE during HH delivery (CASSANDRA-3677)
 * Don't put boostrapping node in 'hibernate' status (CASSANDRA-3737)
 * Fix double quotes in windows bat files (CASSANDRA-3744)
 * Fix bad validator lookup (CASSANDRA-3789)
 * Fix soft reset in EC2MultiRegionSnitch (CASSANDRA-3835)
 * Don't leave zombie connections with THSHA thrift server (CASSANDRA-3867)
 * (cqlsh) fix deserialization of data (CASSANDRA-3874)
 * Fix removetoken force causing an inconsistent state (CASSANDRA-3876)
 * Fix ahndling of some types with Pig (CASSANDRA-3886)
 * Don't allow to drop the system keyspace (CASSANDRA-3759)
 * Make Pig deletes disabled by default and configurable (CASSANDRA-3628)
Merged from 0.8:
 * (Pig) fix CassandraStorage to use correct comparator in Super ColumnFamily
   case (CASSANDRA-3251)
 * fix thread safety issues in commitlog replay, primarily affecting
   systems with many (100s) of CF definitions (CASSANDRA-3751)
 * Fix relevant tombstone ignored with super columns (CASSANDRA-3875)


1.0.7
 * fix regression in HH page size calculation (CASSANDRA-3624)
 * retry failed stream on IOException (CASSANDRA-3686)
 * allow configuring bloom_filter_fp_chance (CASSANDRA-3497)
 * attempt hint delivery every ten minutes, or when failure detector
   notifies us that a node is back up, whichever comes first.  hint
   handoff throttle delay default changed to 1ms, from 50 (CASSANDRA-3554)
 * add nodetool setstreamthroughput (CASSANDRA-3571)
 * fix assertion when dropping a columnfamily with no sstables (CASSANDRA-3614)
 * more efficient allocation of small bloom filters (CASSANDRA-3618)
 * CLibrary.createHardLinkWithExec() to check for errors (CASSANDRA-3101)
 * Avoid creating empty and non cleaned writer during compaction (CASSANDRA-3616)
 * stop thrift service in shutdown hook so we can quiesce MessagingService
   (CASSANDRA-3335)
 * (CQL) compaction_strategy_options and compression_parameters for
   CREATE COLUMNFAMILY statement (CASSANDRA-3374)
 * Reset min/max compaction threshold when creating size tiered compaction
   strategy (CASSANDRA-3666)
 * Don't ignore IOException during compaction (CASSANDRA-3655)
 * Fix assertion error for CF with gc_grace=0 (CASSANDRA-3579)
 * Shutdown ParallelCompaction reducer executor after use (CASSANDRA-3711)
 * Avoid < 0 value for pending tasks in leveled compaction (CASSANDRA-3693)
 * (Hadoop) Support TimeUUID in Pig CassandraStorage (CASSANDRA-3327)
 * Check schema is ready before continuing boostrapping (CASSANDRA-3629)
 * Catch overflows during parsing of chunk_length_kb (CASSANDRA-3644)
 * Improve stream protocol mismatch errors (CASSANDRA-3652)
 * Avoid multiple thread doing HH to the same target (CASSANDRA-3681)
 * Add JMX property for rp_timeout_in_ms (CASSANDRA-2940)
 * Allow DynamicCompositeType to compare component of different types
   (CASSANDRA-3625)
 * Flush non-cfs backed secondary indexes (CASSANDRA-3659)
 * Secondary Indexes should report memory consumption (CASSANDRA-3155)
 * fix for SelectStatement start/end key are not set correctly
   when a key alias is involved (CASSANDRA-3700)
 * fix CLI `show schema` command insert of an extra comma in
   column_metadata (CASSANDRA-3714)
Merged from 0.8:
 * avoid logging (harmless) exception when GC takes < 1ms (CASSANDRA-3656)
 * prevent new nodes from thinking down nodes are up forever (CASSANDRA-3626)
 * use correct list of replicas for LOCAL_QUORUM reads when read repair
   is disabled (CASSANDRA-3696)
 * block on flush before compacting hints (may prevent OOM) (CASSANDRA-3733)


1.0.6
 * (CQL) fix cqlsh support for replicate_on_write (CASSANDRA-3596)
 * fix adding to leveled manifest after streaming (CASSANDRA-3536)
 * filter out unavailable cipher suites when using encryption (CASSANDRA-3178)
 * (HADOOP) add old-style api support for CFIF and CFRR (CASSANDRA-2799)
 * Support TimeUUIDType column names in Stress.java tool (CASSANDRA-3541)
 * (CQL) INSERT/UPDATE/DELETE/TRUNCATE commands should allow CF names to
   be qualified by keyspace (CASSANDRA-3419)
 * always remove endpoints from delevery queue in HH (CASSANDRA-3546)
 * fix race between cf flush and its 2ndary indexes flush (CASSANDRA-3547)
 * fix potential race in AES when a repair fails (CASSANDRA-3548)
 * fix default value validation usage in CLI SET command (CASSANDRA-3553)
 * Optimize componentsFor method for compaction and startup time
   (CASSANDRA-3532)
 * (CQL) Proper ColumnFamily metadata validation on CREATE COLUMNFAMILY 
   (CASSANDRA-3565)
 * fix compression "chunk_length_kb" option to set correct kb value for 
   thrift/avro (CASSANDRA-3558)
 * fix missing response during range slice repair (CASSANDRA-3551)
 * 'describe ring' moved from CLI to nodetool and available through JMX (CASSANDRA-3220)
 * add back partitioner to sstable metadata (CASSANDRA-3540)
 * fix NPE in get_count for counters (CASSANDRA-3601)
Merged from 0.8:
 * remove invalid assertion that table was opened before dropping it
   (CASSANDRA-3580)
 * range and index scans now only send requests to enough replicas to
   satisfy requested CL + RR (CASSANDRA-3598)
 * use cannonical host for local node in nodetool info (CASSANDRA-3556)
 * remove nonlocal DC write optimization since it only worked with
   CL.ONE or CL.LOCAL_QUORUM (CASSANDRA-3577, 3585)
 * detect misuses of CounterColumnType (CASSANDRA-3422)
 * turn off string interning in json2sstable, take 2 (CASSANDRA-2189)
 * validate compression parameters on add/update of the ColumnFamily 
   (CASSANDRA-3573)
 * Check for 0.0.0.0 is incorrect in CFIF (CASSANDRA-3584)
 * Increase vm.max_map_count in debian packaging (CASSANDRA-3563)
 * gossiper will never add itself to saved endpoints (CASSANDRA-3485)


1.0.5
 * revert CASSANDRA-3407 (see CASSANDRA-3540)
 * fix assertion error while forwarding writes to local nodes (CASSANDRA-3539)


1.0.4
 * fix self-hinting of timed out read repair updates and make hinted handoff
   less prone to OOMing a coordinator (CASSANDRA-3440)
 * expose bloom filter sizes via JMX (CASSANDRA-3495)
 * enforce RP tokens 0..2**127 (CASSANDRA-3501)
 * canonicalize paths exposed through JMX (CASSANDRA-3504)
 * fix "liveSize" stat when sstables are removed (CASSANDRA-3496)
 * add bloom filter FP rates to nodetool cfstats (CASSANDRA-3347)
 * record partitioner in sstable metadata component (CASSANDRA-3407)
 * add new upgradesstables nodetool command (CASSANDRA-3406)
 * skip --debug requirement to see common exceptions in CLI (CASSANDRA-3508)
 * fix incorrect query results due to invalid max timestamp (CASSANDRA-3510)
 * make sstableloader recognize compressed sstables (CASSANDRA-3521)
 * avoids race in OutboundTcpConnection in multi-DC setups (CASSANDRA-3530)
 * use SETLOCAL in cassandra.bat (CASSANDRA-3506)
 * fix ConcurrentModificationException in Table.all() (CASSANDRA-3529)
Merged from 0.8:
 * fix concurrence issue in the FailureDetector (CASSANDRA-3519)
 * fix array out of bounds error in counter shard removal (CASSANDRA-3514)
 * avoid dropping tombstones when they might still be needed to shadow
   data in a different sstable (CASSANDRA-2786)


1.0.3
 * revert name-based query defragmentation aka CASSANDRA-2503 (CASSANDRA-3491)
 * fix invalidate-related test failures (CASSANDRA-3437)
 * add next-gen cqlsh to bin/ (CASSANDRA-3188, 3131, 3493)
 * (CQL) fix handling of rows with no columns (CASSANDRA-3424, 3473)
 * fix querying supercolumns by name returning only a subset of
   subcolumns or old subcolumn versions (CASSANDRA-3446)
 * automatically compute sha1 sum for uncompressed data files (CASSANDRA-3456)
 * fix reading metadata/statistics component for version < h (CASSANDRA-3474)
 * add sstable forward-compatibility (CASSANDRA-3478)
 * report compression ratio in CFSMBean (CASSANDRA-3393)
 * fix incorrect size exception during streaming of counters (CASSANDRA-3481)
 * (CQL) fix for counter decrement syntax (CASSANDRA-3418)
 * Fix race introduced by CASSANDRA-2503 (CASSANDRA-3482)
 * Fix incomplete deletion of delivered hints (CASSANDRA-3466)
 * Avoid rescheduling compactions when no compaction was executed 
   (CASSANDRA-3484)
 * fix handling of the chunk_length_kb compression options (CASSANDRA-3492)
Merged from 0.8:
 * fix updating CF row_cache_provider (CASSANDRA-3414)
 * CFMetaData.convertToThrift method to set RowCacheProvider (CASSANDRA-3405)
 * acquire compactionlock during truncate (CASSANDRA-3399)
 * fix displaying cfdef entries for super columnfamilies (CASSANDRA-3415)
 * Make counter shard merging thread safe (CASSANDRA-3178)
 * Revert CASSANDRA-2855
 * Fix bug preventing the use of efficient cross-DC writes (CASSANDRA-3472)
 * `describe ring` command for CLI (CASSANDRA-3220)
 * (Hadoop) skip empty rows when entire row is requested, redux (CASSANDRA-2855)


1.0.2
 * "defragment" rows for name-based queries under STCS (CASSANDRA-2503)
 * Add timing information to cassandra-cli GET/SET/LIST queries (CASSANDRA-3326)
 * Only create one CompressionMetadata object per sstable (CASSANDRA-3427)
 * cleanup usage of StorageService.setMode() (CASSANDRA-3388)
 * Avoid large array allocation for compressed chunk offsets (CASSANDRA-3432)
 * fix DecimalType bytebuffer marshalling (CASSANDRA-3421)
 * fix bug that caused first column in per row indexes to be ignored 
   (CASSANDRA-3441)
 * add JMX call to clean (failed) repair sessions (CASSANDRA-3316)
 * fix sstableloader reference acquisition bug (CASSANDRA-3438)
 * fix estimated row size regression (CASSANDRA-3451)
 * make sure we don't return more columns than asked (CASSANDRA-3303, 3395)
Merged from 0.8:
 * acquire compactionlock during truncate (CASSANDRA-3399)
 * fix displaying cfdef entries for super columnfamilies (CASSANDRA-3415)


1.0.1
 * acquire references during index build to prevent delete problems
   on Windows (CASSANDRA-3314)
 * describe_ring should include datacenter/topology information (CASSANDRA-2882)
 * Thrift sockets are not properly buffered (CASSANDRA-3261)
 * performance improvement for bytebufferutil compare function (CASSANDRA-3286)
 * add system.versions ColumnFamily (CASSANDRA-3140)
 * reduce network copies (CASSANDRA-3333, 3373)
 * limit nodetool to 32MB of heap (CASSANDRA-3124)
 * (CQL) update parser to accept "timestamp" instead of "date" (CASSANDRA-3149)
 * Fix CLI `show schema` to include "compression_options" (CASSANDRA-3368)
 * Snapshot to include manifest under LeveledCompactionStrategy (CASSANDRA-3359)
 * (CQL) SELECT query should allow CF name to be qualified by keyspace (CASSANDRA-3130)
 * (CQL) Fix internal application error specifying 'using consistency ...'
   in lower case (CASSANDRA-3366)
 * fix Deflate compression when compression actually makes the data bigger
   (CASSANDRA-3370)
 * optimize UUIDGen to avoid lock contention on InetAddress.getLocalHost 
   (CASSANDRA-3387)
 * tolerate index being dropped mid-mutation (CASSANDRA-3334, 3313)
 * CompactionManager is now responsible for checking for new candidates
   post-task execution, enabling more consistent leveled compaction 
   (CASSANDRA-3391)
 * Cache HSHA threads (CASSANDRA-3372)
 * use CF/KS names as snapshot prefix for drop + truncate operations
   (CASSANDRA-2997)
 * Break bloom filters up to avoid heap fragmentation (CASSANDRA-2466)
 * fix cassandra hanging on jsvc stop (CASSANDRA-3302)
 * Avoid leveled compaction getting blocked on errors (CASSANDRA-3408)
 * Make reloading the compaction strategy safe (CASSANDRA-3409)
 * ignore 0.8 hints even if compaction begins before we try to purge
   them (CASSANDRA-3385)
 * remove procrun (bin\daemon) from Cassandra source tree and 
   artifacts (CASSANDRA-3331)
 * make cassandra compile under JDK7 (CASSANDRA-3275)
 * remove dependency of clientutil.jar to FBUtilities (CASSANDRA-3299)
 * avoid truncation errors by using long math on long values (CASSANDRA-3364)
 * avoid clock drift on some Windows machine (CASSANDRA-3375)
 * display cache provider in cli 'describe keyspace' command (CASSANDRA-3384)
 * fix incomplete topology information in describe_ring (CASSANDRA-3403)
 * expire dead gossip states based on time (CASSANDRA-2961)
 * improve CompactionTask extensibility (CASSANDRA-3330)
 * Allow one leveled compaction task to kick off another (CASSANDRA-3363)
 * allow encryption only between datacenters (CASSANDRA-2802)
Merged from 0.8:
 * fix truncate allowing data to be replayed post-restart (CASSANDRA-3297)
 * make iwriter final in IndexWriter to avoid NPE (CASSANDRA-2863)
 * (CQL) update grammar to require key clause in DELETE statement
   (CASSANDRA-3349)
 * (CQL) allow numeric keyspace names in USE statement (CASSANDRA-3350)
 * (Hadoop) skip empty rows when slicing the entire row (CASSANDRA-2855)
 * Fix handling of tombstone by SSTableExport/Import (CASSANDRA-3357)
 * fix ColumnIndexer to use long offsets (CASSANDRA-3358)
 * Improved CLI exceptions (CASSANDRA-3312)
 * Fix handling of tombstone by SSTableExport/Import (CASSANDRA-3357)
 * Only count compaction as active (for throttling) when they have
   successfully acquired the compaction lock (CASSANDRA-3344)
 * Display CLI version string on startup (CASSANDRA-3196)
 * (Hadoop) make CFIF try rpc_address or fallback to listen_address
   (CASSANDRA-3214)
 * (Hadoop) accept comma delimited lists of initial thrift connections
   (CASSANDRA-3185)
 * ColumnFamily min_compaction_threshold should be >= 2 (CASSANDRA-3342)
 * (Pig) add 0.8+ types and key validation type in schema (CASSANDRA-3280)
 * Fix completely removing column metadata using CLI (CASSANDRA-3126)
 * CLI `describe cluster;` output should be on separate lines for separate versions
   (CASSANDRA-3170)
 * fix changing durable_writes keyspace option during CF creation
   (CASSANDRA-3292)
 * avoid locking on update when no indexes are involved (CASSANDRA-3386)
 * fix assertionError during repair with ordered partitioners (CASSANDRA-3369)
 * correctly serialize key_validation_class for avro (CASSANDRA-3391)
 * don't expire counter tombstone after streaming (CASSANDRA-3394)
 * prevent nodes that failed to join from hanging around forever 
   (CASSANDRA-3351)
 * remove incorrect optimization from slice read path (CASSANDRA-3390)
 * Fix race in AntiEntropyService (CASSANDRA-3400)


1.0.0-final
 * close scrubbed sstable fd before deleting it (CASSANDRA-3318)
 * fix bug preventing obsolete commitlog segments from being removed
   (CASSANDRA-3269)
 * tolerate whitespace in seed CDL (CASSANDRA-3263)
 * Change default heap thresholds to max(min(1/2 ram, 1G), min(1/4 ram, 8GB))
   (CASSANDRA-3295)
 * Fix broken CompressedRandomAccessReaderTest (CASSANDRA-3298)
 * (CQL) fix type information returned for wildcard queries (CASSANDRA-3311)
 * add estimated tasks to LeveledCompactionStrategy (CASSANDRA-3322)
 * avoid including compaction cache-warming in keycache stats (CASSANDRA-3325)
 * run compaction and hinted handoff threads at MIN_PRIORITY (CASSANDRA-3308)
 * default hsha thrift server to cpu core count in rpc pool (CASSANDRA-3329)
 * add bin\daemon to binary tarball for Windows service (CASSANDRA-3331)
 * Fix places where uncompressed size of sstables was use in place of the
   compressed one (CASSANDRA-3338)
 * Fix hsha thrift server (CASSANDRA-3346)
 * Make sure repair only stream needed sstables (CASSANDRA-3345)


1.0.0-rc2
 * Log a meaningful warning when a node receives a message for a repair session
   that doesn't exist anymore (CASSANDRA-3256)
 * test for NUMA policy support as well as numactl presence (CASSANDRA-3245)
 * Fix FD leak when internode encryption is enabled (CASSANDRA-3257)
 * Remove incorrect assertion in mergeIterator (CASSANDRA-3260)
 * FBUtilities.hexToBytes(String) to throw NumberFormatException when string
   contains non-hex characters (CASSANDRA-3231)
 * Keep SimpleSnitch proximity ordering unchanged from what the Strategy
   generates, as intended (CASSANDRA-3262)
 * remove Scrub from compactionstats when finished (CASSANDRA-3255)
 * fix counter entry in jdbc TypesMap (CASSANDRA-3268)
 * fix full queue scenario for ParallelCompactionIterator (CASSANDRA-3270)
 * fix bootstrap process (CASSANDRA-3285)
 * don't try delivering hints if when there isn't any (CASSANDRA-3176)
 * CLI documentation change for ColumnFamily `compression_options` (CASSANDRA-3282)
 * ignore any CF ids sent by client for adding CF/KS (CASSANDRA-3288)
 * remove obsolete hints on first startup (CASSANDRA-3291)
 * use correct ISortedColumns for time-optimized reads (CASSANDRA-3289)
 * Evict gossip state immediately when a token is taken over by a new IP 
   (CASSANDRA-3259)


1.0.0-rc1
 * Update CQL to generate microsecond timestamps by default (CASSANDRA-3227)
 * Fix counting CFMetadata towards Memtable liveRatio (CASSANDRA-3023)
 * Kill server on wrapped OOME such as from FileChannel.map (CASSANDRA-3201)
 * remove unnecessary copy when adding to row cache (CASSANDRA-3223)
 * Log message when a full repair operation completes (CASSANDRA-3207)
 * Fix streamOutSession keeping sstables references forever if the remote end
   dies (CASSANDRA-3216)
 * Remove dynamic_snitch boolean from example configuration (defaulting to 
   true) and set default badness threshold to 0.1 (CASSANDRA-3229)
 * Base choice of random or "balanced" token on bootstrap on whether
   schema definitions were found (CASSANDRA-3219)
 * Fixes for LeveledCompactionStrategy score computation, prioritization,
   scheduling, and performance (CASSANDRA-3224, 3234)
 * parallelize sstable open at server startup (CASSANDRA-2988)
 * fix handling of exceptions writing to OutboundTcpConnection (CASSANDRA-3235)
 * Allow using quotes in "USE <keyspace>;" CLI command (CASSANDRA-3208)
 * Don't allow any cache loading exceptions to halt startup (CASSANDRA-3218)
 * Fix sstableloader --ignores option (CASSANDRA-3247)
 * File descriptor limit increased in packaging (CASSANDRA-3206)
 * Fix deadlock in commit log during flush (CASSANDRA-3253) 


1.0.0-beta1
 * removed binarymemtable (CASSANDRA-2692)
 * add commitlog_total_space_in_mb to prevent fragmented logs (CASSANDRA-2427)
 * removed commitlog_rotation_threshold_in_mb configuration (CASSANDRA-2771)
 * make AbstractBounds.normalize de-overlapp overlapping ranges (CASSANDRA-2641)
 * replace CollatingIterator, ReducingIterator with MergeIterator 
   (CASSANDRA-2062)
 * Fixed the ability to set compaction strategy in cli using create column 
   family command (CASSANDRA-2778)
 * clean up tmp files after failed compaction (CASSANDRA-2468)
 * restrict repair streaming to specific columnfamilies (CASSANDRA-2280)
 * don't bother persisting columns shadowed by a row tombstone (CASSANDRA-2589)
 * reset CF and SC deletion times after gc_grace (CASSANDRA-2317)
 * optimize away seek when compacting wide rows (CASSANDRA-2879)
 * single-pass streaming (CASSANDRA-2677, 2906, 2916, 3003)
 * use reference counting for deleting sstables instead of relying on GC
   (CASSANDRA-2521, 3179)
 * store hints as serialized mutations instead of pointers to data row
   (CASSANDRA-2045)
 * store hints in the coordinator node instead of in the closest replica 
   (CASSANDRA-2914)
 * add row_cache_keys_to_save CF option (CASSANDRA-1966)
 * check column family validity in nodetool repair (CASSANDRA-2933)
 * use lazy initialization instead of class initialization in NodeId
   (CASSANDRA-2953)
 * add paging to get_count (CASSANDRA-2894)
 * fix "short reads" in [multi]get (CASSANDRA-2643, 3157, 3192)
 * add optional compression for sstables (CASSANDRA-47, 2994, 3001, 3128)
 * add scheduler JMX metrics (CASSANDRA-2962)
 * add block level checksum for compressed data (CASSANDRA-1717)
 * make column family backed column map pluggable and introduce unsynchronized
   ArrayList backed one to speedup reads (CASSANDRA-2843, 3165, 3205)
 * refactoring of the secondary index api (CASSANDRA-2982)
 * make CL > ONE reads wait for digest reconciliation before returning
   (CASSANDRA-2494)
 * fix missing logging for some exceptions (CASSANDRA-2061)
 * refactor and optimize ColumnFamilyStore.files(...) and Descriptor.fromFilename(String)
   and few other places responsible for work with SSTable files (CASSANDRA-3040)
 * Stop reading from sstables once we know we have the most recent columns,
   for query-by-name requests (CASSANDRA-2498)
 * Add query-by-column mode to stress.java (CASSANDRA-3064)
 * Add "install" command to cassandra.bat (CASSANDRA-292)
 * clean up KSMetadata, CFMetadata from unnecessary
   Thrift<->Avro conversion methods (CASSANDRA-3032)
 * Add timeouts to client request schedulers (CASSANDRA-3079, 3096)
 * Cli to use hashes rather than array of hashes for strategy options (CASSANDRA-3081)
 * LeveledCompactionStrategy (CASSANDRA-1608, 3085, 3110, 3087, 3145, 3154, 3182)
 * Improvements of the CLI `describe` command (CASSANDRA-2630)
 * reduce window where dropped CF sstables may not be deleted (CASSANDRA-2942)
 * Expose gossip/FD info to JMX (CASSANDRA-2806)
 * Fix streaming over SSL when compressed SSTable involved (CASSANDRA-3051)
 * Add support for pluggable secondary index implementations (CASSANDRA-3078)
 * remove compaction_thread_priority setting (CASSANDRA-3104)
 * generate hints for replicas that timeout, not just replicas that are known
   to be down before starting (CASSANDRA-2034)
 * Add throttling for internode streaming (CASSANDRA-3080)
 * make the repair of a range repair all replica (CASSANDRA-2610, 3194)
 * expose the ability to repair the first range (as returned by the
   partitioner) of a node (CASSANDRA-2606)
 * Streams Compression (CASSANDRA-3015)
 * add ability to use multiple threads during a single compaction
   (CASSANDRA-2901)
 * make AbstractBounds.normalize support overlapping ranges (CASSANDRA-2641)
 * fix of the CQL count() behavior (CASSANDRA-3068)
 * use TreeMap backed column families for the SSTable simple writers
   (CASSANDRA-3148)
 * fix inconsistency of the CLI syntax when {} should be used instead of [{}]
   (CASSANDRA-3119)
 * rename CQL type names to match expected SQL behavior (CASSANDRA-3149, 3031)
 * Arena-based allocation for memtables (CASSANDRA-2252, 3162, 3163, 3168)
 * Default RR chance to 0.1 (CASSANDRA-3169)
 * Add RowLevel support to secondary index API (CASSANDRA-3147)
 * Make SerializingCacheProvider the default if JNA is available (CASSANDRA-3183)
 * Fix backwards compatibilty for CQL memtable properties (CASSANDRA-3190)
 * Add five-minute delay before starting compactions on a restarted server
   (CASSANDRA-3181)
 * Reduce copies done for intra-host messages (CASSANDRA-1788, 3144)
 * support of compaction strategy option for stress.java (CASSANDRA-3204)
 * make memtable throughput and column count thresholds no-ops (CASSANDRA-2449)
 * Return schema information along with the resultSet in CQL (CASSANDRA-2734)
 * Add new DecimalType (CASSANDRA-2883)
 * Fix assertion error in RowRepairResolver (CASSANDRA-3156)
 * Reduce unnecessary high buffer sizes (CASSANDRA-3171)
 * Pluggable compaction strategy (CASSANDRA-1610)
 * Add new broadcast_address config option (CASSANDRA-2491)


0.8.7
 * Kill server on wrapped OOME such as from FileChannel.map (CASSANDRA-3201)
 * Allow using quotes in "USE <keyspace>;" CLI command (CASSANDRA-3208)
 * Log message when a full repair operation completes (CASSANDRA-3207)
 * Don't allow any cache loading exceptions to halt startup (CASSANDRA-3218)
 * Fix sstableloader --ignores option (CASSANDRA-3247)
 * File descriptor limit increased in packaging (CASSANDRA-3206)
 * Log a meaningfull warning when a node receive a message for a repair session
   that doesn't exist anymore (CASSANDRA-3256)
 * Fix FD leak when internode encryption is enabled (CASSANDRA-3257)
 * FBUtilities.hexToBytes(String) to throw NumberFormatException when string
   contains non-hex characters (CASSANDRA-3231)
 * Keep SimpleSnitch proximity ordering unchanged from what the Strategy
   generates, as intended (CASSANDRA-3262)
 * remove Scrub from compactionstats when finished (CASSANDRA-3255)
 * Fix tool .bat files when CASSANDRA_HOME contains spaces (CASSANDRA-3258)
 * Force flush of status table when removing/updating token (CASSANDRA-3243)
 * Evict gossip state immediately when a token is taken over by a new IP (CASSANDRA-3259)
 * Fix bug where the failure detector can take too long to mark a host
   down (CASSANDRA-3273)
 * (Hadoop) allow wrapping ranges in queries (CASSANDRA-3137)
 * (Hadoop) check all interfaces for a match with split location
   before falling back to random replica (CASSANDRA-3211)
 * (Hadoop) Make Pig storage handle implements LoadMetadata (CASSANDRA-2777)
 * (Hadoop) Fix exception during PIG 'dump' (CASSANDRA-2810)
 * Fix stress COUNTER_GET option (CASSANDRA-3301)
 * Fix missing fields in CLI `show schema` output (CASSANDRA-3304)
 * Nodetool no longer leaks threads and closes JMX connections (CASSANDRA-3309)
 * fix truncate allowing data to be replayed post-restart (CASSANDRA-3297)
 * Move SimpleAuthority and SimpleAuthenticator to examples (CASSANDRA-2922)
 * Fix handling of tombstone by SSTableExport/Import (CASSANDRA-3357)
 * Fix transposition in cfHistograms (CASSANDRA-3222)
 * Allow using number as DC name when creating keyspace in CQL (CASSANDRA-3239)
 * Force flush of system table after updating/removing a token (CASSANDRA-3243)


0.8.6
 * revert CASSANDRA-2388
 * change TokenRange.endpoints back to listen/broadcast address to match
   pre-1777 behavior, and add TokenRange.rpc_endpoints instead (CASSANDRA-3187)
 * avoid trying to watch cassandra-topology.properties when loaded from jar
   (CASSANDRA-3138)
 * prevent users from creating keyspaces with LocalStrategy replication
   (CASSANDRA-3139)
 * fix CLI `show schema;` to output correct keyspace definition statement
   (CASSANDRA-3129)
 * CustomTThreadPoolServer to log TTransportException at DEBUG level
   (CASSANDRA-3142)
 * allow topology sort to work with non-unique rack names between 
   datacenters (CASSANDRA-3152)
 * Improve caching of same-version Messages on digest and repair paths
   (CASSANDRA-3158)
 * Randomize choice of first replica for counter increment (CASSANDRA-2890)
 * Fix using read_repair_chance instead of merge_shard_change (CASSANDRA-3202)
 * Avoid streaming data to nodes that already have it, on move as well as
   decommission (CASSANDRA-3041)
 * Fix divide by zero error in GCInspector (CASSANDRA-3164)
 * allow quoting of the ColumnFamily name in CLI `create column family`
   statement (CASSANDRA-3195)
 * Fix rolling upgrade from 0.7 to 0.8 problem (CASSANDRA-3166)
 * Accomodate missing encryption_options in IncomingTcpConnection.stream
   (CASSANDRA-3212)


0.8.5
 * fix NPE when encryption_options is unspecified (CASSANDRA-3007)
 * include column name in validation failure exceptions (CASSANDRA-2849)
 * make sure truncate clears out the commitlog so replay won't re-
   populate with truncated data (CASSANDRA-2950)
 * fix NPE when debug logging is enabled and dropped CF is present
   in a commitlog segment (CASSANDRA-3021)
 * fix cassandra.bat when CASSANDRA_HOME contains spaces (CASSANDRA-2952)
 * fix to SSTableSimpleUnsortedWriter bufferSize calculation (CASSANDRA-3027)
 * make cleanup and normal compaction able to skip empty rows
   (rows containing nothing but expired tombstones) (CASSANDRA-3039)
 * work around native memory leak in com.sun.management.GarbageCollectorMXBean
   (CASSANDRA-2868)
 * validate that column names in column_metadata are not equal to key_alias
   on create/update of the ColumnFamily and CQL 'ALTER' statement (CASSANDRA-3036)
 * return an InvalidRequestException if an indexed column is assigned
   a value larger than 64KB (CASSANDRA-3057)
 * fix of numeric-only and string column names handling in CLI "drop index" 
   (CASSANDRA-3054)
 * prune index scan resultset back to original request for lazy
   resultset expansion case (CASSANDRA-2964)
 * (Hadoop) fail jobs when Cassandra node has failed but TaskTracker
   has not (CASSANDRA-2388)
 * fix dynamic snitch ignoring nodes when read_repair_chance is zero
   (CASSANDRA-2662)
 * avoid retaining references to dropped CFS objects in 
   CompactionManager.estimatedCompactions (CASSANDRA-2708)
 * expose rpc timeouts per host in MessagingServiceMBean (CASSANDRA-2941)
 * avoid including cwd in classpath for deb and rpm packages (CASSANDRA-2881)
 * remove gossip state when a new IP takes over a token (CASSANDRA-3071)
 * allow sstable2json to work on index sstable files (CASSANDRA-3059)
 * always hint counters (CASSANDRA-3099)
 * fix log4j initialization in EmbeddedCassandraService (CASSANDRA-2857)
 * remove gossip state when a new IP takes over a token (CASSANDRA-3071)
 * work around native memory leak in com.sun.management.GarbageCollectorMXBean
    (CASSANDRA-2868)
 * fix UnavailableException with writes at CL.EACH_QUORM (CASSANDRA-3084)
 * fix parsing of the Keyspace and ColumnFamily names in numeric
   and string representations in CLI (CASSANDRA-3075)
 * fix corner cases in Range.differenceToFetch (CASSANDRA-3084)
 * fix ip address String representation in the ring cache (CASSANDRA-3044)
 * fix ring cache compatibility when mixing pre-0.8.4 nodes with post-
   in the same cluster (CASSANDRA-3023)
 * make repair report failure when a node participating dies (instead of
   hanging forever) (CASSANDRA-2433)
 * fix handling of the empty byte buffer by ReversedType (CASSANDRA-3111)
 * Add validation that Keyspace names are case-insensitively unique (CASSANDRA-3066)
 * catch invalid key_validation_class before instantiating UpdateColumnFamily (CASSANDRA-3102)
 * make Range and Bounds objects client-safe (CASSANDRA-3108)
 * optionally skip log4j configuration (CASSANDRA-3061)
 * bundle sstableloader with the debian package (CASSANDRA-3113)
 * don't try to build secondary indexes when there is none (CASSANDRA-3123)
 * improve SSTableSimpleUnsortedWriter speed for large rows (CASSANDRA-3122)
 * handle keyspace arguments correctly in nodetool snapshot (CASSANDRA-3038)
 * Fix SSTableImportTest on windows (CASSANDRA-3043)
 * expose compactionThroughputMbPerSec through JMX (CASSANDRA-3117)
 * log keyspace and CF of large rows being compacted


0.8.4
 * change TokenRing.endpoints to be a list of rpc addresses instead of 
   listen/broadcast addresses (CASSANDRA-1777)
 * include files-to-be-streamed in StreamInSession.getSources (CASSANDRA-2972)
 * use JAVA env var in cassandra-env.sh (CASSANDRA-2785, 2992)
 * avoid doing read for no-op replicate-on-write at CL=1 (CASSANDRA-2892)
 * refuse counter write for CL.ANY (CASSANDRA-2990)
 * switch back to only logging recent dropped messages (CASSANDRA-3004)
 * always deserialize RowMutation for counters (CASSANDRA-3006)
 * ignore saved replication_factor strategy_option for NTS (CASSANDRA-3011)
 * make sure pre-truncate CL segments are discarded (CASSANDRA-2950)


0.8.3
 * add ability to drop local reads/writes that are going to timeout
   (CASSANDRA-2943)
 * revamp token removal process, keep gossip states for 3 days (CASSANDRA-2496)
 * don't accept extra args for 0-arg nodetool commands (CASSANDRA-2740)
 * log unavailableexception details at debug level (CASSANDRA-2856)
 * expose data_dir though jmx (CASSANDRA-2770)
 * don't include tmp files as sstable when create cfs (CASSANDRA-2929)
 * log Java classpath on startup (CASSANDRA-2895)
 * keep gossipped version in sync with actual on migration coordinator 
   (CASSANDRA-2946)
 * use lazy initialization instead of class initialization in NodeId
   (CASSANDRA-2953)
 * check column family validity in nodetool repair (CASSANDRA-2933)
 * speedup bytes to hex conversions dramatically (CASSANDRA-2850)
 * Flush memtables on shutdown when durable writes are disabled 
   (CASSANDRA-2958)
 * improved POSIX compatibility of start scripts (CASsANDRA-2965)
 * add counter support to Hadoop InputFormat (CASSANDRA-2981)
 * fix bug where dirty commitlog segments were removed (and avoid keeping 
   segments with no post-flush activity permanently dirty) (CASSANDRA-2829)
 * fix throwing exception with batch mutation of counter super columns
   (CASSANDRA-2949)
 * ignore system tables during repair (CASSANDRA-2979)
 * throw exception when NTS is given replication_factor as an option
   (CASSANDRA-2960)
 * fix assertion error during compaction of counter CFs (CASSANDRA-2968)
 * avoid trying to create index names, when no index exists (CASSANDRA-2867)
 * don't sample the system table when choosing a bootstrap token
   (CASSANDRA-2825)
 * gossiper notifies of local state changes (CASSANDRA-2948)
 * add asynchronous and half-sync/half-async (hsha) thrift servers 
   (CASSANDRA-1405)
 * fix potential use of free'd native memory in SerializingCache 
   (CASSANDRA-2951)
 * prune index scan resultset back to original request for lazy
   resultset expansion case (CASSANDRA-2964)
 * (Hadoop) fail jobs when Cassandra node has failed but TaskTracker
    has not (CASSANDRA-2388)


0.8.2
 * CQL: 
   - include only one row per unique key for IN queries (CASSANDRA-2717)
   - respect client timestamp on full row deletions (CASSANDRA-2912)
 * improve thread-safety in StreamOutSession (CASSANDRA-2792)
 * allow deleting a row and updating indexed columns in it in the
   same mutation (CASSANDRA-2773)
 * Expose number of threads blocked on submitting memtable to flush
   in JMX (CASSANDRA-2817)
 * add ability to return "endpoints" to nodetool (CASSANDRA-2776)
 * Add support for multiple (comma-delimited) coordinator addresses
   to ColumnFamilyInputFormat (CASSANDRA-2807)
 * fix potential NPE while scheduling read repair for range slice
   (CASSANDRA-2823)
 * Fix race in SystemTable.getCurrentLocalNodeId (CASSANDRA-2824)
 * Correctly set default for replicate_on_write (CASSANDRA-2835)
 * improve nodetool compactionstats formatting (CASSANDRA-2844)
 * fix index-building status display (CASSANDRA-2853)
 * fix CLI perpetuating obsolete KsDef.replication_factor (CASSANDRA-2846)
 * improve cli treatment of multiline comments (CASSANDRA-2852)
 * handle row tombstones correctly in EchoedRow (CASSANDRA-2786)
 * add MessagingService.get[Recently]DroppedMessages and
   StorageService.getExceptionCount (CASSANDRA-2804)
 * fix possibility of spurious UnavailableException for LOCAL_QUORUM
   reads with dynamic snitch + read repair disabled (CASSANDRA-2870)
 * add ant-optional as dependence for the debian package (CASSANDRA-2164)
 * add option to specify limit for get_slice in the CLI (CASSANDRA-2646)
 * decrease HH page size (CASSANDRA-2832)
 * reset cli keyspace after dropping the current one (CASSANDRA-2763)
 * add KeyRange option to Hadoop inputformat (CASSANDRA-1125)
 * fix protocol versioning (CASSANDRA-2818, 2860)
 * support spaces in path to log4j configuration (CASSANDRA-2383)
 * avoid including inferred types in CF update (CASSANDRA-2809)
 * fix JMX bulkload call (CASSANDRA-2908)
 * fix updating KS with durable_writes=false (CASSANDRA-2907)
 * add simplified facade to SSTableWriter for bulk loading use
   (CASSANDRA-2911)
 * fix re-using index CF sstable names after drop/recreate (CASSANDRA-2872)
 * prepend CF to default index names (CASSANDRA-2903)
 * fix hint replay (CASSANDRA-2928)
 * Properly synchronize repair's merkle tree computation (CASSANDRA-2816)


0.8.1
 * CQL:
   - support for insert, delete in BATCH (CASSANDRA-2537)
   - support for IN to SELECT, UPDATE (CASSANDRA-2553)
   - timestamp support for INSERT, UPDATE, and BATCH (CASSANDRA-2555)
   - TTL support (CASSANDRA-2476)
   - counter support (CASSANDRA-2473)
   - ALTER COLUMNFAMILY (CASSANDRA-1709)
   - DROP INDEX (CASSANDRA-2617)
   - add SCHEMA/TABLE as aliases for KS/CF (CASSANDRA-2743)
   - server handles wait-for-schema-agreement (CASSANDRA-2756)
   - key alias support (CASSANDRA-2480)
 * add support for comparator parameters and a generic ReverseType
   (CASSANDRA-2355)
 * add CompositeType and DynamicCompositeType (CASSANDRA-2231)
 * optimize batches containing multiple updates to the same row
   (CASSANDRA-2583)
 * adjust hinted handoff page size to avoid OOM with large columns 
   (CASSANDRA-2652)
 * mark BRAF buffer invalid post-flush so we don't re-flush partial
   buffers again, especially on CL writes (CASSANDRA-2660)
 * add DROP INDEX support to CLI (CASSANDRA-2616)
 * don't perform HH to client-mode [storageproxy] nodes (CASSANDRA-2668)
 * Improve forceDeserialize/getCompactedRow encapsulation (CASSANDRA-2659)
 * Don't write CounterUpdateColumn to disk in tests (CASSANDRA-2650)
 * Add sstable bulk loading utility (CASSANDRA-1278)
 * avoid replaying hints to dropped columnfamilies (CASSANDRA-2685)
 * add placeholders for missing rows in range query pseudo-RR (CASSANDRA-2680)
 * remove no-op HHOM.renameHints (CASSANDRA-2693)
 * clone super columns to avoid modifying them during flush (CASSANDRA-2675)
 * allow writes to bypass the commitlog for certain keyspaces (CASSANDRA-2683)
 * avoid NPE when bypassing commitlog during memtable flush (CASSANDRA-2781)
 * Added support for making bootstrap retry if nodes flap (CASSANDRA-2644)
 * Added statusthrift to nodetool to report if thrift server is running (CASSANDRA-2722)
 * Fixed rows being cached if they do not exist (CASSANDRA-2723)
 * Support passing tableName and cfName to RowCacheProviders (CASSANDRA-2702)
 * close scrub file handles (CASSANDRA-2669)
 * throttle migration replay (CASSANDRA-2714)
 * optimize column serializer creation (CASSANDRA-2716)
 * Added support for making bootstrap retry if nodes flap (CASSANDRA-2644)
 * Added statusthrift to nodetool to report if thrift server is running
   (CASSANDRA-2722)
 * Fixed rows being cached if they do not exist (CASSANDRA-2723)
 * fix truncate/compaction race (CASSANDRA-2673)
 * workaround large resultsets causing large allocation retention
   by nio sockets (CASSANDRA-2654)
 * fix nodetool ring use with Ec2Snitch (CASSANDRA-2733)
 * fix removing columns and subcolumns that are supressed by a row or
   supercolumn tombstone during replica resolution (CASSANDRA-2590)
 * support sstable2json against snapshot sstables (CASSANDRA-2386)
 * remove active-pull schema requests (CASSANDRA-2715)
 * avoid marking entire list of sstables as actively being compacted
   in multithreaded compaction (CASSANDRA-2765)
 * seek back after deserializing a row to update cache with (CASSANDRA-2752)
 * avoid skipping rows in scrub for counter column family (CASSANDRA-2759)
 * fix ConcurrentModificationException in repair when dealing with 0.7 node
   (CASSANDRA-2767)
 * use threadsafe collections for StreamInSession (CASSANDRA-2766)
 * avoid infinite loop when creating merkle tree (CASSANDRA-2758)
 * avoids unmarking compacting sstable prematurely in cleanup (CASSANDRA-2769)
 * fix NPE when the commit log is bypassed (CASSANDRA-2718)
 * don't throw an exception in SS.isRPCServerRunning (CASSANDRA-2721)
 * make stress.jar executable (CASSANDRA-2744)
 * add daemon mode to java stress (CASSANDRA-2267)
 * expose the DC and rack of a node through JMX and nodetool ring (CASSANDRA-2531)
 * fix cache mbean getSize (CASSANDRA-2781)
 * Add Date, Float, Double, and Boolean types (CASSANDRA-2530)
 * Add startup flag to renew counter node id (CASSANDRA-2788)
 * add jamm agent to cassandra.bat (CASSANDRA-2787)
 * fix repair hanging if a neighbor has nothing to send (CASSANDRA-2797)
 * purge tombstone even if row is in only one sstable (CASSANDRA-2801)
 * Fix wrong purge of deleted cf during compaction (CASSANDRA-2786)
 * fix race that could result in Hadoop writer failing to throw an
   exception encountered after close() (CASSANDRA-2755)
 * fix scan wrongly throwing assertion error (CASSANDRA-2653)
 * Always use even distribution for merkle tree with RandomPartitionner
   (CASSANDRA-2841)
 * fix describeOwnership for OPP (CASSANDRA-2800)
 * ensure that string tokens do not contain commas (CASSANDRA-2762)


0.8.0-final
 * fix CQL grammar warning and cqlsh regression from CASSANDRA-2622
 * add ant generate-cql-html target (CASSANDRA-2526)
 * update CQL consistency levels (CASSANDRA-2566)
 * debian packaging fixes (CASSANDRA-2481, 2647)
 * fix UUIDType, IntegerType for direct buffers (CASSANDRA-2682, 2684)
 * switch to native Thrift for Hadoop map/reduce (CASSANDRA-2667)
 * fix StackOverflowError when building from eclipse (CASSANDRA-2687)
 * only provide replication_factor to strategy_options "help" for
   SimpleStrategy, OldNetworkTopologyStrategy (CASSANDRA-2678, 2713)
 * fix exception adding validators to non-string columns (CASSANDRA-2696)
 * avoid instantiating DatabaseDescriptor in JDBC (CASSANDRA-2694)
 * fix potential stack overflow during compaction (CASSANDRA-2626)
 * clone super columns to avoid modifying them during flush (CASSANDRA-2675)
 * reset underlying iterator in EchoedRow constructor (CASSANDRA-2653)


0.8.0-rc1
 * faster flushes and compaction from fixing excessively pessimistic 
   rebuffering in BRAF (CASSANDRA-2581)
 * fix returning null column values in the python cql driver (CASSANDRA-2593)
 * fix merkle tree splitting exiting early (CASSANDRA-2605)
 * snapshot_before_compaction directory name fix (CASSANDRA-2598)
 * Disable compaction throttling during bootstrap (CASSANDRA-2612) 
 * fix CQL treatment of > and < operators in range slices (CASSANDRA-2592)
 * fix potential double-application of counter updates on commitlog replay
   by moving replay position from header to sstable metadata (CASSANDRA-2419)
 * JDBC CQL driver exposes getColumn for access to timestamp
 * JDBC ResultSetMetadata properties added to AbstractType
 * r/m clustertool (CASSANDRA-2607)
 * add support for presenting row key as a column in CQL result sets 
   (CASSANDRA-2622)
 * Don't allow {LOCAL|EACH}_QUORUM unless strategy is NTS (CASSANDRA-2627)
 * validate keyspace strategy_options during CQL create (CASSANDRA-2624)
 * fix empty Result with secondary index when limit=1 (CASSANDRA-2628)
 * Fix regression where bootstrapping a node with no schema fails
   (CASSANDRA-2625)
 * Allow removing LocationInfo sstables (CASSANDRA-2632)
 * avoid attempting to replay mutations from dropped keyspaces (CASSANDRA-2631)
 * avoid using cached position of a key when GT is requested (CASSANDRA-2633)
 * fix counting bloom filter true positives (CASSANDRA-2637)
 * initialize local ep state prior to gossip startup if needed (CASSANDRA-2638)
 * fix counter increment lost after restart (CASSANDRA-2642)
 * add quote-escaping via backslash to CLI (CASSANDRA-2623)
 * fix pig example script (CASSANDRA-2487)
 * fix dynamic snitch race in adding latencies (CASSANDRA-2618)
 * Start/stop cassandra after more important services such as mdadm in
   debian packaging (CASSANDRA-2481)


0.8.0-beta2
 * fix NPE compacting index CFs (CASSANDRA-2528)
 * Remove checking all column families on startup for compaction candidates 
   (CASSANDRA-2444)
 * validate CQL create keyspace options (CASSANDRA-2525)
 * fix nodetool setcompactionthroughput (CASSANDRA-2550)
 * move	gossip heartbeat back to its own thread (CASSANDRA-2554)
 * validate cql TRUNCATE columnfamily before truncating (CASSANDRA-2570)
 * fix batch_mutate for mixed standard-counter mutations (CASSANDRA-2457)
 * disallow making schema changes to system keyspace (CASSANDRA-2563)
 * fix sending mutation messages multiple times (CASSANDRA-2557)
 * fix incorrect use of NBHM.size in ReadCallback that could cause
   reads to time out even when responses were received (CASSANDRA-2552)
 * trigger read repair correctly for LOCAL_QUORUM reads (CASSANDRA-2556)
 * Allow configuring the number of compaction thread (CASSANDRA-2558)
 * forceUserDefinedCompaction will attempt to compact what it is given
   even if the pessimistic estimate is that there is not enough disk space;
   automatic compactions will only compact 2 or more sstables (CASSANDRA-2575)
 * refuse to apply migrations with older timestamps than the current 
   schema (CASSANDRA-2536)
 * remove unframed Thrift transport option
 * include indexes in snapshots (CASSANDRA-2596)
 * improve ignoring of obsolete mutations in index maintenance (CASSANDRA-2401)
 * recognize attempt to drop just the index while leaving the column
   definition alone (CASSANDRA-2619)
  

0.8.0-beta1
 * remove Avro RPC support (CASSANDRA-926)
 * support for columns that act as incr/decr counters 
   (CASSANDRA-1072, 1937, 1944, 1936, 2101, 2093, 2288, 2105, 2384, 2236, 2342,
   2454)
 * CQL (CASSANDRA-1703, 1704, 1705, 1706, 1707, 1708, 1710, 1711, 1940, 
   2124, 2302, 2277, 2493)
 * avoid double RowMutation serialization on write path (CASSANDRA-1800)
 * make NetworkTopologyStrategy the default (CASSANDRA-1960)
 * configurable internode encryption (CASSANDRA-1567, 2152)
 * human readable column names in sstable2json output (CASSANDRA-1933)
 * change default JMX port to 7199 (CASSANDRA-2027)
 * backwards compatible internal messaging (CASSANDRA-1015)
 * atomic switch of memtables and sstables (CASSANDRA-2284)
 * add pluggable SeedProvider (CASSANDRA-1669)
 * Fix clustertool to not throw exception when calling get_endpoints (CASSANDRA-2437)
 * upgrade to thrift 0.6 (CASSANDRA-2412) 
 * repair works on a token range instead of full ring (CASSANDRA-2324)
 * purge tombstones from row cache (CASSANDRA-2305)
 * push replication_factor into strategy_options (CASSANDRA-1263)
 * give snapshots the same name on each node (CASSANDRA-1791)
 * remove "nodetool loadbalance" (CASSANDRA-2448)
 * multithreaded compaction (CASSANDRA-2191)
 * compaction throttling (CASSANDRA-2156)
 * add key type information and alias (CASSANDRA-2311, 2396)
 * cli no longer divides read_repair_chance by 100 (CASSANDRA-2458)
 * made CompactionInfo.getTaskType return an enum (CASSANDRA-2482)
 * add a server-wide cap on measured memtable memory usage and aggressively
   flush to keep under that threshold (CASSANDRA-2006)
 * add unified UUIDType (CASSANDRA-2233)
 * add off-heap row cache support (CASSANDRA-1969)


0.7.5
 * improvements/fixes to PIG driver (CASSANDRA-1618, CASSANDRA-2387,
   CASSANDRA-2465, CASSANDRA-2484)
 * validate index names (CASSANDRA-1761)
 * reduce contention on Table.flusherLock (CASSANDRA-1954)
 * try harder to detect failures during streaming, cleaning up temporary
   files more reliably (CASSANDRA-2088)
 * shut down server for OOM on a Thrift thread (CASSANDRA-2269)
 * fix tombstone handling in repair and sstable2json (CASSANDRA-2279)
 * preserve version when streaming data from old sstables (CASSANDRA-2283)
 * don't start repair if a neighboring node is marked as dead (CASSANDRA-2290)
 * purge tombstones from row cache (CASSANDRA-2305)
 * Avoid seeking when sstable2json exports the entire file (CASSANDRA-2318)
 * clear Built flag in system table when dropping an index (CASSANDRA-2320)
 * don't allow arbitrary argument for stress.java (CASSANDRA-2323)
 * validate values for index predicates in get_indexed_slice (CASSANDRA-2328)
 * queue secondary indexes for flush before the parent (CASSANDRA-2330)
 * allow job configuration to set the CL used in Hadoop jobs (CASSANDRA-2331)
 * add memtable_flush_queue_size defaulting to 4 (CASSANDRA-2333)
 * Allow overriding of initial_token, storage_port and rpc_port from system
   properties (CASSANDRA-2343)
 * fix comparator used for non-indexed secondary expressions in index scan
   (CASSANDRA-2347)
 * ensure size calculation and write phase of large-row compaction use
   the same threshold for TTL expiration (CASSANDRA-2349)
 * fix race when iterating CFs during add/drop (CASSANDRA-2350)
 * add ConsistencyLevel command to CLI (CASSANDRA-2354)
 * allow negative numbers in the cli (CASSANDRA-2358)
 * hard code serialVersionUID for tokens class (CASSANDRA-2361)
 * fix potential infinite loop in ByteBufferUtil.inputStream (CASSANDRA-2365)
 * fix encoding bugs in HintedHandoffManager, SystemTable when default
   charset is not UTF8 (CASSANDRA-2367)
 * avoids having removed node reappearing in Gossip (CASSANDRA-2371)
 * fix incorrect truncation of long to int when reading columns via block
   index (CASSANDRA-2376)
 * fix NPE during stream session (CASSANDRA-2377)
 * fix race condition that could leave orphaned data files when dropping CF or
   KS (CASSANDRA-2381)
 * fsync statistics component on write (CASSANDRA-2382)
 * fix duplicate results from CFS.scan (CASSANDRA-2406)
 * add IntegerType to CLI help (CASSANDRA-2414)
 * avoid caching token-only decoratedkeys (CASSANDRA-2416)
 * convert mmap assertion to if/throw so scrub can catch it (CASSANDRA-2417)
 * don't overwrite gc log (CASSANDR-2418)
 * invalidate row cache for streamed row to avoid inconsitencies
   (CASSANDRA-2420)
 * avoid copies in range/index scans (CASSANDRA-2425)
 * make sure we don't wipe data during cleanup if the node has not join
   the ring (CASSANDRA-2428)
 * Try harder to close files after compaction (CASSANDRA-2431)
 * re-set bootstrapped flag after move finishes (CASSANDRA-2435)
 * display validation_class in CLI 'describe keyspace' (CASSANDRA-2442)
 * make cleanup compactions cleanup the row cache (CASSANDRA-2451)
 * add column fields validation to scrub (CASSANDRA-2460)
 * use 64KB flush buffer instead of in_memory_compaction_limit (CASSANDRA-2463)
 * fix backslash substitutions in CLI (CASSANDRA-2492)
 * disable cache saving for system CFS (CASSANDRA-2502)
 * fixes for verifying destination availability under hinted conditions
   so UE can be thrown intead of timing out (CASSANDRA-2514)
 * fix update of validation class in column metadata (CASSANDRA-2512)
 * support LOCAL_QUORUM, EACH_QUORUM CLs outside of NTS (CASSANDRA-2516)
 * preserve version when streaming data from old sstables (CASSANDRA-2283)
 * fix backslash substitutions in CLI (CASSANDRA-2492)
 * count a row deletion as one operation towards memtable threshold 
   (CASSANDRA-2519)
 * support LOCAL_QUORUM, EACH_QUORUM CLs outside of NTS (CASSANDRA-2516)


0.7.4
 * add nodetool join command (CASSANDRA-2160)
 * fix secondary indexes on pre-existing or streamed data (CASSANDRA-2244)
 * initialize endpoint in gossiper earlier (CASSANDRA-2228)
 * add ability to write to Cassandra from Pig (CASSANDRA-1828)
 * add rpc_[min|max]_threads (CASSANDRA-2176)
 * add CL.TWO, CL.THREE (CASSANDRA-2013)
 * avoid exporting an un-requested row in sstable2json, when exporting 
   a key that does not exist (CASSANDRA-2168)
 * add incremental_backups option (CASSANDRA-1872)
 * add configurable row limit to Pig loadfunc (CASSANDRA-2276)
 * validate column values in batches as well as single-Column inserts
   (CASSANDRA-2259)
 * move sample schema from cassandra.yaml to schema-sample.txt,
   a cli scripts (CASSANDRA-2007)
 * avoid writing empty rows when scrubbing tombstoned rows (CASSANDRA-2296)
 * fix assertion error in range and index scans for CL < ALL
   (CASSANDRA-2282)
 * fix commitlog replay when flush position refers to data that didn't
   get synced before server died (CASSANDRA-2285)
 * fix fd leak in sstable2json with non-mmap'd i/o (CASSANDRA-2304)
 * reduce memory use during streaming of multiple sstables (CASSANDRA-2301)
 * purge tombstoned rows from cache after GCGraceSeconds (CASSANDRA-2305)
 * allow zero replicas in a NTS datacenter (CASSANDRA-1924)
 * make range queries respect snitch for local replicas (CASSANDRA-2286)
 * fix HH delivery when column index is larger than 2GB (CASSANDRA-2297)
 * make 2ary indexes use parent CF flush thresholds during initial build
   (CASSANDRA-2294)
 * update memtable_throughput to be a long (CASSANDRA-2158)


0.7.3
 * Keep endpoint state until aVeryLongTime (CASSANDRA-2115)
 * lower-latency read repair (CASSANDRA-2069)
 * add hinted_handoff_throttle_delay_in_ms option (CASSANDRA-2161)
 * fixes for cache save/load (CASSANDRA-2172, -2174)
 * Handle whole-row deletions in CFOutputFormat (CASSANDRA-2014)
 * Make memtable_flush_writers flush in parallel (CASSANDRA-2178)
 * Add compaction_preheat_key_cache option (CASSANDRA-2175)
 * refactor stress.py to have only one copy of the format string 
   used for creating row keys (CASSANDRA-2108)
 * validate index names for \w+ (CASSANDRA-2196)
 * Fix Cassandra cli to respect timeout if schema does not settle 
   (CASSANDRA-2187)
 * fix for compaction and cleanup writing old-format data into new-version 
   sstable (CASSANDRA-2211, -2216)
 * add nodetool scrub (CASSANDRA-2217, -2240)
 * fix sstable2json large-row pagination (CASSANDRA-2188)
 * fix EOFing on requests for the last bytes in a file (CASSANDRA-2213)
 * fix BufferedRandomAccessFile bugs (CASSANDRA-2218, -2241)
 * check for memtable flush_after_mins exceeded every 10s (CASSANDRA-2183)
 * fix cache saving on Windows (CASSANDRA-2207)
 * add validateSchemaAgreement call + synchronization to schema
   modification operations (CASSANDRA-2222)
 * fix for reversed slice queries on large rows (CASSANDRA-2212)
 * fat clients were writing local data (CASSANDRA-2223)
 * set DEFAULT_MEMTABLE_LIFETIME_IN_MINS to 24h
 * improve detection and cleanup of partially-written sstables 
   (CASSANDRA-2206)
 * fix supercolumn de/serialization when subcolumn comparator is different
   from supercolumn's (CASSANDRA-2104)
 * fix starting up on Windows when CASSANDRA_HOME contains whitespace
   (CASSANDRA-2237)
 * add [get|set][row|key]cacheSavePeriod to JMX (CASSANDRA-2100)
 * fix Hadoop ColumnFamilyOutputFormat dropping of mutations
   when batch fills up (CASSANDRA-2255)
 * move file deletions off of scheduledtasks executor (CASSANDRA-2253)


0.7.2
 * copy DecoratedKey.key when inserting into caches to avoid retaining
   a reference to the underlying buffer (CASSANDRA-2102)
 * format subcolumn names with subcomparator (CASSANDRA-2136)
 * fix column bloom filter deserialization (CASSANDRA-2165)


0.7.1
 * refactor MessageDigest creation code. (CASSANDRA-2107)
 * buffer network stack to avoid inefficient small TCP messages while avoiding
   the nagle/delayed ack problem (CASSANDRA-1896)
 * check log4j configuration for changes every 10s (CASSANDRA-1525, 1907)
 * more-efficient cross-DC replication (CASSANDRA-1530, -2051, -2138)
 * avoid polluting page cache with commitlog or sstable writes
   and seq scan operations (CASSANDRA-1470)
 * add RMI authentication options to nodetool (CASSANDRA-1921)
 * make snitches configurable at runtime (CASSANDRA-1374)
 * retry hadoop split requests on connection failure (CASSANDRA-1927)
 * implement describeOwnership for BOP, COPP (CASSANDRA-1928)
 * make read repair behave as expected for ConsistencyLevel > ONE
   (CASSANDRA-982, 2038)
 * distributed test harness (CASSANDRA-1859, 1964)
 * reduce flush lock contention (CASSANDRA-1930)
 * optimize supercolumn deserialization (CASSANDRA-1891)
 * fix CFMetaData.apply to only compare objects of the same class 
   (CASSANDRA-1962)
 * allow specifying specific SSTables to compact from JMX (CASSANDRA-1963)
 * fix race condition in MessagingService.targets (CASSANDRA-1959, 2094, 2081)
 * refuse to open sstables from a future version (CASSANDRA-1935)
 * zero-copy reads (CASSANDRA-1714)
 * fix copy bounds for word Text in wordcount demo (CASSANDRA-1993)
 * fixes for contrib/javautils (CASSANDRA-1979)
 * check more frequently for memtable expiration (CASSANDRA-2000)
 * fix writing SSTable column count statistics (CASSANDRA-1976)
 * fix streaming of multiple CFs during bootstrap (CASSANDRA-1992)
 * explicitly set JVM GC new generation size with -Xmn (CASSANDRA-1968)
 * add short options for CLI flags (CASSANDRA-1565)
 * make keyspace argument to "describe keyspace" in CLI optional
   when authenticated to keyspace already (CASSANDRA-2029)
 * added option to specify -Dcassandra.join_ring=false on startup
   to allow "warm spare" nodes or performing JMX maintenance before
   joining the ring (CASSANDRA-526)
 * log migrations at INFO (CASSANDRA-2028)
 * add CLI verbose option in file mode (CASSANDRA-2030)
 * add single-line "--" comments to CLI (CASSANDRA-2032)
 * message serialization tests (CASSANDRA-1923)
 * switch from ivy to maven-ant-tasks (CASSANDRA-2017)
 * CLI attempts to block for new schema to propagate (CASSANDRA-2044)
 * fix potential overflow in nodetool cfstats (CASSANDRA-2057)
 * add JVM shutdownhook to sync commitlog (CASSANDRA-1919)
 * allow nodes to be up without being part of  normal traffic (CASSANDRA-1951)
 * fix CLI "show keyspaces" with null options on NTS (CASSANDRA-2049)
 * fix possible ByteBuffer race conditions (CASSANDRA-2066)
 * reduce garbage generated by MessagingService to prevent load spikes
   (CASSANDRA-2058)
 * fix math in RandomPartitioner.describeOwnership (CASSANDRA-2071)
 * fix deletion of sstable non-data components (CASSANDRA-2059)
 * avoid blocking gossip while deleting handoff hints (CASSANDRA-2073)
 * ignore messages from newer versions, keep track of nodes in gossip 
   regardless of version (CASSANDRA-1970)
 * cache writing moved to CompactionManager to reduce i/o contention and
   updated to use non-cache-polluting writes (CASSANDRA-2053)
 * page through large rows when exporting to JSON (CASSANDRA-2041)
 * add flush_largest_memtables_at and reduce_cache_sizes_at options
   (CASSANDRA-2142)
 * add cli 'describe cluster' command (CASSANDRA-2127)
 * add cli support for setting username/password at 'connect' command 
   (CASSANDRA-2111)
 * add -D option to Stress.java to allow reading hosts from a file 
   (CASSANDRA-2149)
 * bound hints CF throughput between 32M and 256M (CASSANDRA-2148)
 * continue starting when invalid saved cache entries are encountered
   (CASSANDRA-2076)
 * add max_hint_window_in_ms option (CASSANDRA-1459)


0.7.0-final
 * fix offsets to ByteBuffer.get (CASSANDRA-1939)


0.7.0-rc4
 * fix cli crash after backgrounding (CASSANDRA-1875)
 * count timeouts in storageproxy latencies, and include latency 
   histograms in StorageProxyMBean (CASSANDRA-1893)
 * fix CLI get recognition of supercolumns (CASSANDRA-1899)
 * enable keepalive on intra-cluster sockets (CASSANDRA-1766)
 * count timeouts towards dynamicsnitch latencies (CASSANDRA-1905)
 * Expose index-building status in JMX + cli schema description
   (CASSANDRA-1871)
 * allow [LOCAL|EACH]_QUORUM to be used with non-NetworkTopology 
   replication Strategies
 * increased amount of index locks for faster commitlog replay
 * collect secondary index tombstones immediately (CASSANDRA-1914)
 * revert commitlog changes from #1780 (CASSANDRA-1917)
 * change RandomPartitioner min token to -1 to avoid collision w/
   tokens on actual nodes (CASSANDRA-1901)
 * examine the right nibble when validating TimeUUID (CASSANDRA-1910)
 * include secondary indexes in cleanup (CASSANDRA-1916)
 * CFS.scrubDataDirectories should also cleanup invalid secondary indexes
   (CASSANDRA-1904)
 * ability to disable/enable gossip on nodes to force them down
   (CASSANDRA-1108)


0.7.0-rc3
 * expose getNaturalEndpoints in StorageServiceMBean taking byte[]
   key; RMI cannot serialize ByteBuffer (CASSANDRA-1833)
 * infer org.apache.cassandra.locator for replication strategy classes
   when not otherwise specified
 * validation that generates less garbage (CASSANDRA-1814)
 * add TTL support to CLI (CASSANDRA-1838)
 * cli defaults to bytestype for subcomparator when creating
   column families (CASSANDRA-1835)
 * unregister index MBeans when index is dropped (CASSANDRA-1843)
 * make ByteBufferUtil.clone thread-safe (CASSANDRA-1847)
 * change exception for read requests during bootstrap from 
   InvalidRequest to Unavailable (CASSANDRA-1862)
 * respect row-level tombstones post-flush in range scans
   (CASSANDRA-1837)
 * ReadResponseResolver check digests against each other (CASSANDRA-1830)
 * return InvalidRequest when remove of subcolumn without supercolumn
   is requested (CASSANDRA-1866)
 * flush before repair (CASSANDRA-1748)
 * SSTableExport validates key order (CASSANDRA-1884)
 * large row support for SSTableExport (CASSANDRA-1867)
 * Re-cache hot keys post-compaction without hitting disk (CASSANDRA-1878)
 * manage read repair in coordinator instead of data source, to
   provide latency information to dynamic snitch (CASSANDRA-1873)


0.7.0-rc2
 * fix live-column-count of slice ranges including tombstoned supercolumn 
   with live subcolumn (CASSANDRA-1591)
 * rename o.a.c.internal.AntientropyStage -> AntiEntropyStage,
   o.a.c.request.Request_responseStage -> RequestResponseStage,
   o.a.c.internal.Internal_responseStage -> InternalResponseStage
 * add AbstractType.fromString (CASSANDRA-1767)
 * require index_type to be present when specifying index_name
   on ColumnDef (CASSANDRA-1759)
 * fix add/remove index bugs in CFMetadata (CASSANDRA-1768)
 * rebuild Strategy during system_update_keyspace (CASSANDRA-1762)
 * cli updates prompt to ... in continuation lines (CASSANDRA-1770)
 * support multiple Mutations per key in hadoop ColumnFamilyOutputFormat
   (CASSANDRA-1774)
 * improvements to Debian init script (CASSANDRA-1772)
 * use local classloader to check for version.properties (CASSANDRA-1778)
 * Validate that column names in column_metadata are valid for the
   defined comparator, and decode properly in cli (CASSANDRA-1773)
 * use cross-platform newlines in cli (CASSANDRA-1786)
 * add ExpiringColumn support to sstable import/export (CASSANDRA-1754)
 * add flush for each append to periodic commitlog mode; added
   periodic_without_flush option to disable this (CASSANDRA-1780)
 * close file handle used for post-flush truncate (CASSANDRA-1790)
 * various code cleanup (CASSANDRA-1793, -1794, -1795)
 * fix range queries against wrapped range (CASSANDRA-1781)
 * fix consistencylevel calculations for NetworkTopologyStrategy
   (CASSANDRA-1804)
 * cli support index type enum names (CASSANDRA-1810)
 * improved validation of column_metadata (CASSANDRA-1813)
 * reads at ConsistencyLevel > 1 throw UnavailableException
   immediately if insufficient live nodes exist (CASSANDRA-1803)
 * copy bytebuffers for local writes to avoid retaining the entire
   Thrift frame (CASSANDRA-1801)
 * fix NPE adding index to column w/o prior metadata (CASSANDRA-1764)
 * reduce fat client timeout (CASSANDRA-1730)
 * fix botched merge of CASSANDRA-1316


0.7.0-rc1
 * fix compaction and flush races with schema updates (CASSANDRA-1715)
 * add clustertool, config-converter, sstablekeys, and schematool 
   Windows .bat files (CASSANDRA-1723)
 * reject range queries received during bootstrap (CASSANDRA-1739)
 * fix wrapping-range queries on non-minimum token (CASSANDRA-1700)
 * add nodetool cfhistogram (CASSANDRA-1698)
 * limit repaired ranges to what the nodes have in common (CASSANDRA-1674)
 * index scan treats missing columns as not matching secondary
   expressions (CASSANDRA-1745)
 * Fix misuse of DataOutputBuffer.getData in AntiEntropyService
   (CASSANDRA-1729)
 * detect and warn when obsolete version of JNA is present (CASSANDRA-1760)
 * reduce fat client timeout (CASSANDRA-1730)
 * cleanup smallest CFs first to increase free temp space for larger ones
   (CASSANDRA-1811)
 * Update windows .bat files to work outside of main Cassandra
   directory (CASSANDRA-1713)
 * fix read repair regression from 0.6.7 (CASSANDRA-1727)
 * more-efficient read repair (CASSANDRA-1719)
 * fix hinted handoff replay (CASSANDRA-1656)
 * log type of dropped messages (CASSANDRA-1677)
 * upgrade to SLF4J 1.6.1
 * fix ByteBuffer bug in ExpiringColumn.updateDigest (CASSANDRA-1679)
 * fix IntegerType.getString (CASSANDRA-1681)
 * make -Djava.net.preferIPv4Stack=true the default (CASSANDRA-628)
 * add INTERNAL_RESPONSE verb to differentiate from responses related
   to client requests (CASSANDRA-1685)
 * log tpstats when dropping messages (CASSANDRA-1660)
 * include unreachable nodes in describeSchemaVersions (CASSANDRA-1678)
 * Avoid dropping messages off the client request path (CASSANDRA-1676)
 * fix jna errno reporting (CASSANDRA-1694)
 * add friendlier error for UnknownHostException on startup (CASSANDRA-1697)
 * include jna dependency in RPM package (CASSANDRA-1690)
 * add --skip-keys option to stress.py (CASSANDRA-1696)
 * improve cli handling of non-string keys and column names 
   (CASSANDRA-1701, -1693)
 * r/m extra subcomparator line in cli keyspaces output (CASSANDRA-1712)
 * add read repair chance to cli "show keyspaces"
 * upgrade to ConcurrentLinkedHashMap 1.1 (CASSANDRA-975)
 * fix index scan routing (CASSANDRA-1722)
 * fix tombstoning of supercolumns in range queries (CASSANDRA-1734)
 * clear endpoint cache after updating keyspace metadata (CASSANDRA-1741)
 * fix wrapping-range queries on non-minimum token (CASSANDRA-1700)
 * truncate includes secondary indexes (CASSANDRA-1747)
 * retain reference to PendingFile sstables (CASSANDRA-1749)
 * fix sstableimport regression (CASSANDRA-1753)
 * fix for bootstrap when no non-system tables are defined (CASSANDRA-1732)
 * handle replica unavailability in index scan (CASSANDRA-1755)
 * fix service initialization order deadlock (CASSANDRA-1756)
 * multi-line cli commands (CASSANDRA-1742)
 * fix race between snapshot and compaction (CASSANDRA-1736)
 * add listEndpointsPendingHints, deleteHintsForEndpoint JMX methods 
   (CASSANDRA-1551)


0.7.0-beta3
 * add strategy options to describe_keyspace output (CASSANDRA-1560)
 * log warning when using randomly generated token (CASSANDRA-1552)
 * re-organize JMX into .db, .net, .internal, .request (CASSANDRA-1217)
 * allow nodes to change IPs between restarts (CASSANDRA-1518)
 * remember ring state between restarts by default (CASSANDRA-1518)
 * flush index built flag so we can read it before log replay (CASSANDRA-1541)
 * lock row cache updates to prevent race condition (CASSANDRA-1293)
 * remove assertion causing rare (and harmless) error messages in
   commitlog (CASSANDRA-1330)
 * fix moving nodes with no keyspaces defined (CASSANDRA-1574)
 * fix unbootstrap when no data is present in a transfer range (CASSANDRA-1573)
 * take advantage of AVRO-495 to simplify our avro IDL (CASSANDRA-1436)
 * extend authorization hierarchy to column family (CASSANDRA-1554)
 * deletion support in secondary indexes (CASSANDRA-1571)
 * meaningful error message for invalid replication strategy class 
   (CASSANDRA-1566)
 * allow keyspace creation with RF > N (CASSANDRA-1428)
 * improve cli error handling (CASSANDRA-1580)
 * add cache save/load ability (CASSANDRA-1417, 1606, 1647)
 * add StorageService.getDrainProgress (CASSANDRA-1588)
 * Disallow bootstrap to an in-use token (CASSANDRA-1561)
 * Allow dynamic secondary index creation and destruction (CASSANDRA-1532)
 * log auto-guessed memtable thresholds (CASSANDRA-1595)
 * add ColumnDef support to cli (CASSANDRA-1583)
 * reduce index sample time by 75% (CASSANDRA-1572)
 * add cli support for column, strategy metadata (CASSANDRA-1578, 1612)
 * add cli support for schema modification (CASSANDRA-1584)
 * delete temp files on failed compactions (CASSANDRA-1596)
 * avoid blocking for dead nodes during removetoken (CASSANDRA-1605)
 * remove ConsistencyLevel.ZERO (CASSANDRA-1607)
 * expose in-progress compaction type in jmx (CASSANDRA-1586)
 * removed IClock & related classes from internals (CASSANDRA-1502)
 * fix removing tokens from SystemTable on decommission and removetoken
   (CASSANDRA-1609)
 * include CF metadata in cli 'show keyspaces' (CASSANDRA-1613)
 * switch from Properties to HashMap in PropertyFileSnitch to
   avoid synchronization bottleneck (CASSANDRA-1481)
 * PropertyFileSnitch configuration file renamed to 
   cassandra-topology.properties
 * add cli support for get_range_slices (CASSANDRA-1088, CASSANDRA-1619)
 * Make memtable flush thresholds per-CF instead of global 
   (CASSANDRA-1007, 1637)
 * add cli support for binary data without CfDef hints (CASSANDRA-1603)
 * fix building SSTable statistics post-stream (CASSANDRA-1620)
 * fix potential infinite loop in 2ary index queries (CASSANDRA-1623)
 * allow creating NTS keyspaces with no replicas configured (CASSANDRA-1626)
 * add jmx histogram of sstables accessed per read (CASSANDRA-1624)
 * remove system_rename_column_family and system_rename_keyspace from the
   client API until races can be fixed (CASSANDRA-1630, CASSANDRA-1585)
 * add cli sanity tests (CASSANDRA-1582)
 * update GC settings in cassandra.bat (CASSANDRA-1636)
 * cli support for index queries (CASSANDRA-1635)
 * cli support for updating schema memtable settings (CASSANDRA-1634)
 * cli --file option (CASSANDRA-1616)
 * reduce automatically chosen memtable sizes by 50% (CASSANDRA-1641)
 * move endpoint cache from snitch to strategy (CASSANDRA-1643)
 * fix commitlog recovery deleting the newly-created segment as well as
   the old ones (CASSANDRA-1644)
 * upgrade to Thrift 0.5 (CASSANDRA-1367)
 * renamed CL.DCQUORUM to LOCAL_QUORUM and DCQUORUMSYNC to EACH_QUORUM
 * cli truncate support (CASSANDRA-1653)
 * update GC settings in cassandra.bat (CASSANDRA-1636)
 * avoid logging when a node's ip/token is gossipped back to it (CASSANDRA-1666)


0.7-beta2
 * always use UTF-8 for hint keys (CASSANDRA-1439)
 * remove cassandra.yaml dependency from Hadoop and Pig (CASSADRA-1322)
 * expose CfDef metadata in describe_keyspaces (CASSANDRA-1363)
 * restore use of mmap_index_only option (CASSANDRA-1241)
 * dropping a keyspace with no column families generated an error 
   (CASSANDRA-1378)
 * rename RackAwareStrategy to OldNetworkTopologyStrategy, RackUnawareStrategy 
   to SimpleStrategy, DatacenterShardStrategy to NetworkTopologyStrategy,
   AbstractRackAwareSnitch to AbstractNetworkTopologySnitch (CASSANDRA-1392)
 * merge StorageProxy.mutate, mutateBlocking (CASSANDRA-1396)
 * faster UUIDType, LongType comparisons (CASSANDRA-1386, 1393)
 * fix setting read_repair_chance from CLI addColumnFamily (CASSANDRA-1399)
 * fix updates to indexed columns (CASSANDRA-1373)
 * fix race condition leaving to FileNotFoundException (CASSANDRA-1382)
 * fix sharded lock hash on index write path (CASSANDRA-1402)
 * add support for GT/E, LT/E in subordinate index clauses (CASSANDRA-1401)
 * cfId counter got out of sync when CFs were added (CASSANDRA-1403)
 * less chatty schema updates (CASSANDRA-1389)
 * rename column family mbeans. 'type' will now include either 
   'IndexColumnFamilies' or 'ColumnFamilies' depending on the CFS type.
   (CASSANDRA-1385)
 * disallow invalid keyspace and column family names. This includes name that
   matches a '^\w+' regex. (CASSANDRA-1377)
 * use JNA, if present, to take snapshots (CASSANDRA-1371)
 * truncate hints if starting 0.7 for the first time (CASSANDRA-1414)
 * fix FD leak in single-row slicepredicate queries (CASSANDRA-1416)
 * allow index expressions against columns that are not part of the 
   SlicePredicate (CASSANDRA-1410)
 * config-converter properly handles snitches and framed support 
   (CASSANDRA-1420)
 * remove keyspace argument from multiget_count (CASSANDRA-1422)
 * allow specifying cassandra.yaml location as (local or remote) URL
   (CASSANDRA-1126)
 * fix using DynamicEndpointSnitch with NetworkTopologyStrategy
   (CASSANDRA-1429)
 * Add CfDef.default_validation_class (CASSANDRA-891)
 * fix EstimatedHistogram.max (CASSANDRA-1413)
 * quorum read optimization (CASSANDRA-1622)
 * handle zero-length (or missing) rows during HH paging (CASSANDRA-1432)
 * include secondary indexes during schema migrations (CASSANDRA-1406)
 * fix commitlog header race during schema change (CASSANDRA-1435)
 * fix ColumnFamilyStoreMBeanIterator to use new type name (CASSANDRA-1433)
 * correct filename generated by xml->yaml converter (CASSANDRA-1419)
 * add CMSInitiatingOccupancyFraction=75 and UseCMSInitiatingOccupancyOnly
   to default JVM options
 * decrease jvm heap for cassandra-cli (CASSANDRA-1446)
 * ability to modify keyspaces and column family definitions on a live cluster
   (CASSANDRA-1285)
 * support for Hadoop Streaming [non-jvm map/reduce via stdin/out]
   (CASSANDRA-1368)
 * Move persistent sstable stats from the system table to an sstable component
   (CASSANDRA-1430)
 * remove failed bootstrap attempt from pending ranges when gossip times
   it out after 1h (CASSANDRA-1463)
 * eager-create tcp connections to other cluster members (CASSANDRA-1465)
 * enumerate stages and derive stage from message type instead of 
   transmitting separately (CASSANDRA-1465)
 * apply reversed flag during collation from different data sources
   (CASSANDRA-1450)
 * make failure to remove commitlog segment non-fatal (CASSANDRA-1348)
 * correct ordering of drain operations so CL.recover is no longer 
   necessary (CASSANDRA-1408)
 * removed keyspace from describe_splits method (CASSANDRA-1425)
 * rename check_schema_agreement to describe_schema_versions
   (CASSANDRA-1478)
 * fix QUORUM calculation for RF > 3 (CASSANDRA-1487)
 * remove tombstones during non-major compactions when bloom filter
   verifies that row does not exist in other sstables (CASSANDRA-1074)
 * nodes that coordinated a loadbalance in the past could not be seen by
   newly added nodes (CASSANDRA-1467)
 * exposed endpoint states (gossip details) via jmx (CASSANDRA-1467)
 * ensure that compacted sstables are not included when new readers are
   instantiated (CASSANDRA-1477)
 * by default, calculate heap size and memtable thresholds at runtime (CASSANDRA-1469)
 * fix races dealing with adding/dropping keyspaces and column families in
   rapid succession (CASSANDRA-1477)
 * clean up of Streaming system (CASSANDRA-1503, 1504, 1506)
 * add options to configure Thrift socket keepalive and buffer sizes (CASSANDRA-1426)
 * make contrib CassandraServiceDataCleaner recursive (CASSANDRA-1509)
 * min, max compaction threshold are configurable and persistent 
   per-ColumnFamily (CASSANDRA-1468)
 * fix replaying the last mutation in a commitlog unnecessarily 
   (CASSANDRA-1512)
 * invoke getDefaultUncaughtExceptionHandler from DTPE with the original
   exception rather than the ExecutionException wrapper (CASSANDRA-1226)
 * remove Clock from the Thrift (and Avro) API (CASSANDRA-1501)
 * Close intra-node sockets when connection is broken (CASSANDRA-1528)
 * RPM packaging spec file (CASSANDRA-786)
 * weighted request scheduler (CASSANDRA-1485)
 * treat expired columns as deleted (CASSANDRA-1539)
 * make IndexInterval configurable (CASSANDRA-1488)
 * add describe_snitch to Thrift API (CASSANDRA-1490)
 * MD5 authenticator compares plain text submitted password with MD5'd
   saved property, instead of vice versa (CASSANDRA-1447)
 * JMX MessagingService pending and completed counts (CASSANDRA-1533)
 * fix race condition processing repair responses (CASSANDRA-1511)
 * make repair blocking (CASSANDRA-1511)
 * create EndpointSnitchInfo and MBean to expose rack and DC (CASSANDRA-1491)
 * added option to contrib/word_count to output results back to Cassandra
   (CASSANDRA-1342)
 * rewrite Hadoop ColumnFamilyRecordWriter to pool connections, retry to
   multiple Cassandra nodes, and smooth impact on the Cassandra cluster
   by using smaller batch sizes (CASSANDRA-1434)
 * fix setting gc_grace_seconds via CLI (CASSANDRA-1549)
 * support TTL'd index values (CASSANDRA-1536)
 * make removetoken work like decommission (CASSANDRA-1216)
 * make cli comparator-aware and improve quote rules (CASSANDRA-1523,-1524)
 * make nodetool compact and cleanup blocking (CASSANDRA-1449)
 * add memtable, cache information to GCInspector logs (CASSANDRA-1558)
 * enable/disable HintedHandoff via JMX (CASSANDRA-1550)
 * Ignore stray files in the commit log directory (CASSANDRA-1547)
 * Disallow bootstrap to an in-use token (CASSANDRA-1561)


0.7-beta1
 * sstable versioning (CASSANDRA-389)
 * switched to slf4j logging (CASSANDRA-625)
 * add (optional) expiration time for column (CASSANDRA-699)
 * access levels for authentication/authorization (CASSANDRA-900)
 * add ReadRepairChance to CF definition (CASSANDRA-930)
 * fix heisenbug in system tests, especially common on OS X (CASSANDRA-944)
 * convert to byte[] keys internally and all public APIs (CASSANDRA-767)
 * ability to alter schema definitions on a live cluster (CASSANDRA-44)
 * renamed configuration file to cassandra.xml, and log4j.properties to
   log4j-server.properties, which must now be loaded from
   the classpath (which is how our scripts in bin/ have always done it)
   (CASSANDRA-971)
 * change get_count to require a SlicePredicate. create multi_get_count
   (CASSANDRA-744)
 * re-organized endpointsnitch implementations and added SimpleSnitch
   (CASSANDRA-994)
 * Added preload_row_cache option (CASSANDRA-946)
 * add CRC to commitlog header (CASSANDRA-999)
 * removed deprecated batch_insert and get_range_slice methods (CASSANDRA-1065)
 * add truncate thrift method (CASSANDRA-531)
 * http mini-interface using mx4j (CASSANDRA-1068)
 * optimize away copy of sliced row on memtable read path (CASSANDRA-1046)
 * replace constant-size 2GB mmaped segments and special casing for index 
   entries spanning segment boundaries, with SegmentedFile that computes 
   segments that always contain entire entries/rows (CASSANDRA-1117)
 * avoid reading large rows into memory during compaction (CASSANDRA-16)
 * added hadoop OutputFormat (CASSANDRA-1101)
 * efficient Streaming (no more anticompaction) (CASSANDRA-579)
 * split commitlog header into separate file and add size checksum to
   mutations (CASSANDRA-1179)
 * avoid allocating a new byte[] for each mutation on replay (CASSANDRA-1219)
 * revise HH schema to be per-endpoint (CASSANDRA-1142)
 * add joining/leaving status to nodetool ring (CASSANDRA-1115)
 * allow multiple repair sessions per node (CASSANDRA-1190)
 * optimize away MessagingService for local range queries (CASSANDRA-1261)
 * make framed transport the default so malformed requests can't OOM the 
   server (CASSANDRA-475)
 * significantly faster reads from row cache (CASSANDRA-1267)
 * take advantage of row cache during range queries (CASSANDRA-1302)
 * make GCGraceSeconds a per-ColumnFamily value (CASSANDRA-1276)
 * keep persistent row size and column count statistics (CASSANDRA-1155)
 * add IntegerType (CASSANDRA-1282)
 * page within a single row during hinted handoff (CASSANDRA-1327)
 * push DatacenterShardStrategy configuration into keyspace definition,
   eliminating datacenter.properties. (CASSANDRA-1066)
 * optimize forward slices starting with '' and single-index-block name 
   queries by skipping the column index (CASSANDRA-1338)
 * streaming refactor (CASSANDRA-1189)
 * faster comparison for UUID types (CASSANDRA-1043)
 * secondary index support (CASSANDRA-749 and subtasks)
 * make compaction buckets deterministic (CASSANDRA-1265)


0.6.6
 * Allow using DynamicEndpointSnitch with RackAwareStrategy (CASSANDRA-1429)
 * remove the remaining vestiges of the unfinished DatacenterShardStrategy 
   (replaced by NetworkTopologyStrategy in 0.7)
   

0.6.5
 * fix key ordering in range query results with RandomPartitioner
   and ConsistencyLevel > ONE (CASSANDRA-1145)
 * fix for range query starting with the wrong token range (CASSANDRA-1042)
 * page within a single row during hinted handoff (CASSANDRA-1327)
 * fix compilation on non-sun JDKs (CASSANDRA-1061)
 * remove String.trim() call on row keys in batch mutations (CASSANDRA-1235)
 * Log summary of dropped messages instead of spamming log (CASSANDRA-1284)
 * add dynamic endpoint snitch (CASSANDRA-981)
 * fix streaming for keyspaces with hyphens in their name (CASSANDRA-1377)
 * fix errors in hard-coded bloom filter optKPerBucket by computing it
   algorithmically (CASSANDRA-1220
 * remove message deserialization stage, and uncap read/write stages
   so slow reads/writes don't block gossip processing (CASSANDRA-1358)
 * add jmx port configuration to Debian package (CASSANDRA-1202)
 * use mlockall via JNA, if present, to prevent Linux from swapping
   out parts of the JVM (CASSANDRA-1214)


0.6.4
 * avoid queuing multiple hint deliveries for the same endpoint
   (CASSANDRA-1229)
 * better performance for and stricter checking of UTF8 column names
   (CASSANDRA-1232)
 * extend option to lower compaction priority to hinted handoff
   as well (CASSANDRA-1260)
 * log errors in gossip instead of re-throwing (CASSANDRA-1289)
 * avoid aborting commitlog replay prematurely if a flushed-but-
   not-removed commitlog segment is encountered (CASSANDRA-1297)
 * fix duplicate rows being read during mapreduce (CASSANDRA-1142)
 * failure detection wasn't closing command sockets (CASSANDRA-1221)
 * cassandra-cli.bat works on windows (CASSANDRA-1236)
 * pre-emptively drop requests that cannot be processed within RPCTimeout
   (CASSANDRA-685)
 * add ack to Binary write verb and update CassandraBulkLoader
   to wait for acks for each row (CASSANDRA-1093)
 * added describe_partitioner Thrift method (CASSANDRA-1047)
 * Hadoop jobs no longer require the Cassandra storage-conf.xml
   (CASSANDRA-1280, CASSANDRA-1047)
 * log thread pool stats when GC is excessive (CASSANDRA-1275)
 * remove gossip message size limit (CASSANDRA-1138)
 * parallelize local and remote reads during multiget, and respect snitch 
   when determining whether to do local read for CL.ONE (CASSANDRA-1317)
 * fix read repair to use requested consistency level on digest mismatch,
   rather than assuming QUORUM (CASSANDRA-1316)
 * process digest mismatch re-reads in parallel (CASSANDRA-1323)
 * switch hints CF comparator to BytesType (CASSANDRA-1274)


0.6.3
 * retry to make streaming connections up to 8 times. (CASSANDRA-1019)
 * reject describe_ring() calls on invalid keyspaces (CASSANDRA-1111)
 * fix cache size calculation for size of 100% (CASSANDRA-1129)
 * fix cache capacity only being recalculated once (CASSANDRA-1129)
 * remove hourly scan of all hints on the off chance that the gossiper
   missed a status change; instead, expose deliverHintsToEndpoint to JMX
   so it can be done manually, if necessary (CASSANDRA-1141)
 * don't reject reads at CL.ALL (CASSANDRA-1152)
 * reject deletions to supercolumns in CFs containing only standard
   columns (CASSANDRA-1139)
 * avoid preserving login information after client disconnects
   (CASSANDRA-1057)
 * prefer sun jdk to openjdk in debian init script (CASSANDRA-1174)
 * detect partioner config changes between restarts and fail fast 
   (CASSANDRA-1146)
 * use generation time to resolve node token reassignment disagreements
   (CASSANDRA-1118)
 * restructure the startup ordering of Gossiper and MessageService to avoid
   timing anomalies (CASSANDRA-1160)
 * detect incomplete commit log hearders (CASSANDRA-1119)
 * force anti-entropy service to stream files on the stream stage to avoid
   sending streams out of order (CASSANDRA-1169)
 * remove inactive stream managers after AES streams files (CASSANDRA-1169)
 * allow removing entire row through batch_mutate Deletion (CASSANDRA-1027)
 * add JMX metrics for row-level bloom filter false positives (CASSANDRA-1212)
 * added a redhat init script to contrib (CASSANDRA-1201)
 * use midpoint when bootstrapping a new machine into range with not
   much data yet instead of random token (CASSANDRA-1112)
 * kill server on OOM in executor stage as well as Thrift (CASSANDRA-1226)
 * remove opportunistic repairs, when two machines with overlapping replica
   responsibilities happen to finish major compactions of the same CF near
   the same time.  repairs are now fully manual (CASSANDRA-1190)
 * add ability to lower compaction priority (default is no change from 0.6.2)
   (CASSANDRA-1181)


0.6.2
 * fix contrib/word_count build. (CASSANDRA-992)
 * split CommitLogExecutorService into BatchCommitLogExecutorService and 
   PeriodicCommitLogExecutorService (CASSANDRA-1014)
 * add latency histograms to CFSMBean (CASSANDRA-1024)
 * make resolving timestamp ties deterministic by using value bytes
   as a tiebreaker (CASSANDRA-1039)
 * Add option to turn off Hinted Handoff (CASSANDRA-894)
 * fix windows startup (CASSANDRA-948)
 * make concurrent_reads, concurrent_writes configurable at runtime via JMX
   (CASSANDRA-1060)
 * disable GCInspector on non-Sun JVMs (CASSANDRA-1061)
 * fix tombstone handling in sstable rows with no other data (CASSANDRA-1063)
 * fix size of row in spanned index entries (CASSANDRA-1056)
 * install json2sstable, sstable2json, and sstablekeys to Debian package
 * StreamingService.StreamDestinations wouldn't empty itself after streaming
   finished (CASSANDRA-1076)
 * added Collections.shuffle(splits) before returning the splits in 
   ColumnFamilyInputFormat (CASSANDRA-1096)
 * do not recalculate cache capacity post-compaction if it's been manually 
   modified (CASSANDRA-1079)
 * better defaults for flush sorter + writer executor queue sizes
   (CASSANDRA-1100)
 * windows scripts for SSTableImport/Export (CASSANDRA-1051)
 * windows script for nodetool (CASSANDRA-1113)
 * expose PhiConvictThreshold (CASSANDRA-1053)
 * make repair of RF==1 a no-op (CASSANDRA-1090)
 * improve default JVM GC options (CASSANDRA-1014)
 * fix SlicePredicate serialization inside Hadoop jobs (CASSANDRA-1049)
 * close Thrift sockets in Hadoop ColumnFamilyRecordReader (CASSANDRA-1081)


0.6.1
 * fix NPE in sstable2json when no excluded keys are given (CASSANDRA-934)
 * keep the replica set constant throughout the read repair process
   (CASSANDRA-937)
 * allow querying getAllRanges with empty token list (CASSANDRA-933)
 * fix command line arguments inversion in clustertool (CASSANDRA-942)
 * fix race condition that could trigger a false-positive assertion
   during post-flush discard of old commitlog segments (CASSANDRA-936)
 * fix neighbor calculation for anti-entropy repair (CASSANDRA-924)
 * perform repair even for small entropy differences (CASSANDRA-924)
 * Use hostnames in CFInputFormat to allow Hadoop's naive string-based
   locality comparisons to work (CASSANDRA-955)
 * cache read-only BufferedRandomAccessFile length to avoid
   3 system calls per invocation (CASSANDRA-950)
 * nodes with IPv6 (and no IPv4) addresses could not join cluster
   (CASSANDRA-969)
 * Retrieve the correct number of undeleted columns, if any, from
   a supercolumn in a row that had been deleted previously (CASSANDRA-920)
 * fix index scans that cross the 2GB mmap boundaries for both mmap
   and standard i/o modes (CASSANDRA-866)
 * expose drain via nodetool (CASSANDRA-978)


0.6.0-RC1
 * JMX drain to flush memtables and run through commit log (CASSANDRA-880)
 * Bootstrapping can skip ranges under the right conditions (CASSANDRA-902)
 * fix merging row versions in range_slice for CL > ONE (CASSANDRA-884)
 * default write ConsistencyLeven chaned from ZERO to ONE
 * fix for index entries spanning mmap buffer boundaries (CASSANDRA-857)
 * use lexical comparison if time part of TimeUUIDs are the same 
   (CASSANDRA-907)
 * bound read, mutation, and response stages to fix possible OOM
   during log replay (CASSANDRA-885)
 * Use microseconds-since-epoch (UTC) in cli, instead of milliseconds
 * Treat batch_mutate Deletion with null supercolumn as "apply this predicate 
   to top level supercolumns" (CASSANDRA-834)
 * Streaming destination nodes do not update their JMX status (CASSANDRA-916)
 * Fix internal RPC timeout calculation (CASSANDRA-911)
 * Added Pig loadfunc to contrib/pig (CASSANDRA-910)


0.6.0-beta3
 * fix compaction bucketing bug (CASSANDRA-814)
 * update windows batch file (CASSANDRA-824)
 * deprecate KeysCachedFraction configuration directive in favor
   of KeysCached; move to unified-per-CF key cache (CASSANDRA-801)
 * add invalidateRowCache to ColumnFamilyStoreMBean (CASSANDRA-761)
 * send Handoff hints to natural locations to reduce load on
   remaining nodes in a failure scenario (CASSANDRA-822)
 * Add RowWarningThresholdInMB configuration option to warn before very 
   large rows get big enough to threaten node stability, and -x option to
   be able to remove them with sstable2json if the warning is unheeded
   until it's too late (CASSANDRA-843)
 * Add logging of GC activity (CASSANDRA-813)
 * fix ConcurrentModificationException in commitlog discard (CASSANDRA-853)
 * Fix hardcoded row count in Hadoop RecordReader (CASSANDRA-837)
 * Add a jmx status to the streaming service and change several DEBUG
   messages to INFO (CASSANDRA-845)
 * fix classpath in cassandra-cli.bat for Windows (CASSANDRA-858)
 * allow re-specifying host, port to cassandra-cli if invalid ones
   are first tried (CASSANDRA-867)
 * fix race condition handling rpc timeout in the coordinator
   (CASSANDRA-864)
 * Remove CalloutLocation and StagingFileDirectory from storage-conf files 
   since those settings are no longer used (CASSANDRA-878)
 * Parse a long from RowWarningThresholdInMB instead of an int (CASSANDRA-882)
 * Remove obsolete ControlPort code from DatabaseDescriptor (CASSANDRA-886)
 * move skipBytes side effect out of assert (CASSANDRA-899)
 * add "double getLoad" to StorageServiceMBean (CASSANDRA-898)
 * track row stats per CF at compaction time (CASSANDRA-870)
 * disallow CommitLogDirectory matching a DataFileDirectory (CASSANDRA-888)
 * default key cache size is 200k entries, changed from 10% (CASSANDRA-863)
 * add -Dcassandra-foreground=yes to cassandra.bat
 * exit if cluster name is changed unexpectedly (CASSANDRA-769)


0.6.0-beta1/beta2
 * add batch_mutate thrift command, deprecating batch_insert (CASSANDRA-336)
 * remove get_key_range Thrift API, deprecated in 0.5 (CASSANDRA-710)
 * add optional login() Thrift call for authentication (CASSANDRA-547)
 * support fat clients using gossiper and StorageProxy to perform
   replication in-process [jvm-only] (CASSANDRA-535)
 * support mmapped I/O for reads, on by default on 64bit JVMs 
   (CASSANDRA-408, CASSANDRA-669)
 * improve insert concurrency, particularly during Hinted Handoff
   (CASSANDRA-658)
 * faster network code (CASSANDRA-675)
 * stress.py moved to contrib (CASSANDRA-635)
 * row caching [must be explicitly enabled per-CF in config] (CASSANDRA-678)
 * present a useful measure of compaction progress in JMX (CASSANDRA-599)
 * add bin/sstablekeys (CASSNADRA-679)
 * add ConsistencyLevel.ANY (CASSANDRA-687)
 * make removetoken remove nodes from gossip entirely (CASSANDRA-644)
 * add ability to set cache sizes at runtime (CASSANDRA-708)
 * report latency and cache hit rate statistics with lifetime totals
   instead of average over the last minute (CASSANDRA-702)
 * support get_range_slice for RandomPartitioner (CASSANDRA-745)
 * per-keyspace replication factory and replication strategy (CASSANDRA-620)
 * track latency in microseconds (CASSANDRA-733)
 * add describe_ Thrift methods, deprecating get_string_property and 
   get_string_list_property
 * jmx interface for tracking operation mode and streams in general.
   (CASSANDRA-709)
 * keep memtables in sorted order to improve range query performance
   (CASSANDRA-799)
 * use while loop instead of recursion when trimming sstables compaction list 
   to avoid blowing stack in pathological cases (CASSANDRA-804)
 * basic Hadoop map/reduce support (CASSANDRA-342)


0.5.1
 * ensure all files for an sstable are streamed to the same directory.
   (CASSANDRA-716)
 * more accurate load estimate for bootstrapping (CASSANDRA-762)
 * tolerate dead or unavailable bootstrap target on write (CASSANDRA-731)
 * allow larger numbers of keys (> 140M) in a sstable bloom filter
   (CASSANDRA-790)
 * include jvm argument improvements from CASSANDRA-504 in debian package
 * change streaming chunk size to 32MB to accomodate Windows XP limitations
   (was 64MB) (CASSANDRA-795)
 * fix get_range_slice returning results in the wrong order (CASSANDRA-781)
 

0.5.0 final
 * avoid attempting to delete temporary bootstrap files twice (CASSANDRA-681)
 * fix bogus NaN in nodeprobe cfstats output (CASSANDRA-646)
 * provide a policy for dealing with single thread executors w/ a full queue
   (CASSANDRA-694)
 * optimize inner read in MessagingService, vastly improving multiple-node
   performance (CASSANDRA-675)
 * wait for table flush before streaming data back to a bootstrapping node.
   (CASSANDRA-696)
 * keep track of bootstrapping sources by table so that bootstrapping doesn't 
   give the indication of finishing early (CASSANDRA-673)


0.5.0 RC3
 * commit the correct version of the patch for CASSANDRA-663


0.5.0 RC2 (unreleased)
 * fix bugs in converting get_range_slice results to Thrift 
   (CASSANDRA-647, CASSANDRA-649)
 * expose java.util.concurrent.TimeoutException in StorageProxy methods
   (CASSANDRA-600)
 * TcpConnectionManager was holding on to disconnected connections, 
   giving the false indication they were being used. (CASSANDRA-651)
 * Remove duplicated write. (CASSANDRA-662)
 * Abort bootstrap if IP is already in the token ring (CASSANDRA-663)
 * increase default commitlog sync period, and wait for last sync to 
   finish before submitting another (CASSANDRA-668)


0.5.0 RC1
 * Fix potential NPE in get_range_slice (CASSANDRA-623)
 * add CRC32 to commitlog entries (CASSANDRA-605)
 * fix data streaming on windows (CASSANDRA-630)
 * GC compacted sstables after cleanup and compaction (CASSANDRA-621)
 * Speed up anti-entropy validation (CASSANDRA-629)
 * Fix anti-entropy assertion error (CASSANDRA-639)
 * Fix pending range conflicts when bootstapping or moving
   multiple nodes at once (CASSANDRA-603)
 * Handle obsolete gossip related to node movement in the case where
   one or more nodes is down when the movement occurs (CASSANDRA-572)
 * Include dead nodes in gossip to avoid a variety of problems
   and fix HH to removed nodes (CASSANDRA-634)
 * return an InvalidRequestException for mal-formed SlicePredicates
   (CASSANDRA-643)
 * fix bug determining closest neighbor for use in multiple datacenters
   (CASSANDRA-648)
 * Vast improvements in anticompaction speed (CASSANDRA-607)
 * Speed up log replay and writes by avoiding redundant serializations
   (CASSANDRA-652)


0.5.0 beta 2
 * Bootstrap improvements (several tickets)
 * add nodeprobe repair anti-entropy feature (CASSANDRA-193, CASSANDRA-520)
 * fix possibility of partition when many nodes restart at once
   in clusters with multiple seeds (CASSANDRA-150)
 * fix NPE in get_range_slice when no data is found (CASSANDRA-578)
 * fix potential NPE in hinted handoff (CASSANDRA-585)
 * fix cleanup of local "system" keyspace (CASSANDRA-576)
 * improve computation of cluster load balance (CASSANDRA-554)
 * added super column read/write, column count, and column/row delete to
   cassandra-cli (CASSANDRA-567, CASSANDRA-594)
 * fix returning live subcolumns of deleted supercolumns (CASSANDRA-583)
 * respect JAVA_HOME in bin/ scripts (several tickets)
 * add StorageService.initClient for fat clients on the JVM (CASSANDRA-535)
   (see contrib/client_only for an example of use)
 * make consistency_level functional in get_range_slice (CASSANDRA-568)
 * optimize key deserialization for RandomPartitioner (CASSANDRA-581)
 * avoid GCing tombstones except on major compaction (CASSANDRA-604)
 * increase failure conviction threshold, resulting in less nodes
   incorrectly (and temporarily) marked as down (CASSANDRA-610)
 * respect memtable thresholds during log replay (CASSANDRA-609)
 * support ConsistencyLevel.ALL on read (CASSANDRA-584)
 * add nodeprobe removetoken command (CASSANDRA-564)


0.5.0 beta
 * Allow multiple simultaneous flushes, improving flush throughput 
   on multicore systems (CASSANDRA-401)
 * Split up locks to improve write and read throughput on multicore systems
   (CASSANDRA-444, CASSANDRA-414)
 * More efficient use of memory during compaction (CASSANDRA-436)
 * autobootstrap option: when enabled, all non-seed nodes will attempt
   to bootstrap when started, until bootstrap successfully
   completes. -b option is removed.  (CASSANDRA-438)
 * Unless a token is manually specified in the configuration xml,
   a bootstraping node will use a token that gives it half the
   keys from the most-heavily-loaded node in the cluster,
   instead of generating a random token. 
   (CASSANDRA-385, CASSANDRA-517)
 * Miscellaneous bootstrap fixes (several tickets)
 * Ability to change a node's token even after it has data on it
   (CASSANDRA-541)
 * Ability to decommission a live node from the ring (CASSANDRA-435)
 * Semi-automatic loadbalancing via nodeprobe (CASSANDRA-192)
 * Add ability to set compaction thresholds at runtime via
   JMX / nodeprobe.  (CASSANDRA-465)
 * Add "comment" field to ColumnFamily definition. (CASSANDRA-481)
 * Additional JMX metrics (CASSANDRA-482)
 * JSON based export and import tools (several tickets)
 * Hinted Handoff fixes (several tickets)
 * Add key cache to improve read performance (CASSANDRA-423)
 * Simplified construction of custom ReplicationStrategy classes
   (CASSANDRA-497)
 * Graphical application (Swing) for ring integrity verification and 
   visualization was added to contrib (CASSANDRA-252)
 * Add DCQUORUM, DCQUORUMSYNC consistency levels and corresponding
   ReplicationStrategy / EndpointSnitch classes.  Experimental.
   (CASSANDRA-492)
 * Web client interface added to contrib (CASSANDRA-457)
 * More-efficient flush for Random, CollatedOPP partitioners 
   for normal writes (CASSANDRA-446) and bulk load (CASSANDRA-420)
 * Add MemtableFlushAfterMinutes, a global replacement for the old 
   per-CF FlushPeriodInMinutes setting (CASSANDRA-463)
 * optimizations to slice reading (CASSANDRA-350) and supercolumn
   queries (CASSANDRA-510)
 * force binding to given listenaddress for nodes with multiple
   interfaces (CASSANDRA-546)
 * stress.py benchmarking tool improvements (several tickets)
 * optimized replica placement code (CASSANDRA-525)
 * faster log replay on restart (CASSANDRA-539, CASSANDRA-540)
 * optimized local-node writes (CASSANDRA-558)
 * added get_range_slice, deprecating get_key_range (CASSANDRA-344)
 * expose TimedOutException to thrift (CASSANDRA-563)
 

0.4.2
 * Add validation disallowing null keys (CASSANDRA-486)
 * Fix race conditions in TCPConnectionManager (CASSANDRA-487)
 * Fix using non-utf8-aware comparison as a sanity check.
   (CASSANDRA-493)
 * Improve default garbage collector options (CASSANDRA-504)
 * Add "nodeprobe flush" (CASSANDRA-505)
 * remove NotFoundException from get_slice throws list (CASSANDRA-518)
 * fix get (not get_slice) of entire supercolumn (CASSANDRA-508)
 * fix null token during bootstrap (CASSANDRA-501)


0.4.1
 * Fix FlushPeriod columnfamily configuration regression
   (CASSANDRA-455)
 * Fix long column name support (CASSANDRA-460)
 * Fix for serializing a row that only contains tombstones
   (CASSANDRA-458)
 * Fix for discarding unneeded commitlog segments (CASSANDRA-459)
 * Add SnapshotBeforeCompaction configuration option (CASSANDRA-426)
 * Fix compaction abort under insufficient disk space (CASSANDRA-473)
 * Fix reading subcolumn slice from tombstoned CF (CASSANDRA-484)
 * Fix race condition in RVH causing occasional NPE (CASSANDRA-478)


0.4.0
 * fix get_key_range problems when a node is down (CASSANDRA-440)
   and add UnavailableException to more Thrift methods
 * Add example EndPointSnitch contrib code (several tickets)


0.4.0 RC2
 * fix SSTable generation clash during compaction (CASSANDRA-418)
 * reject method calls with null parameters (CASSANDRA-308)
 * properly order ranges in nodeprobe output (CASSANDRA-421)
 * fix logging of certain errors on executor threads (CASSANDRA-425)


0.4.0 RC1
 * Bootstrap feature is live; use -b on startup (several tickets)
 * Added multiget api (CASSANDRA-70)
 * fix Deadlock with SelectorManager.doProcess and TcpConnection.write
   (CASSANDRA-392)
 * remove key cache b/c of concurrency bugs in third-party
   CLHM library (CASSANDRA-405)
 * update non-major compaction logic to use two threshold values
   (CASSANDRA-407)
 * add periodic / batch commitlog sync modes (several tickets)
 * inline BatchMutation into batch_insert params (CASSANDRA-403)
 * allow setting the logging level at runtime via mbean (CASSANDRA-402)
 * change default comparator to BytesType (CASSANDRA-400)
 * add forwards-compatible ConsistencyLevel parameter to get_key_range
   (CASSANDRA-322)
 * r/m special case of blocking for local destination when writing with 
   ConsistencyLevel.ZERO (CASSANDRA-399)
 * Fixes to make BinaryMemtable [bulk load interface] useful (CASSANDRA-337);
   see contrib/bmt_example for an example of using it.
 * More JMX properties added (several tickets)
 * Thrift changes (several tickets)
    - Merged _super get methods with the normal ones; return values
      are now of ColumnOrSuperColumn.
    - Similarly, merged batch_insert_super into batch_insert.



0.4.0 beta
 * On-disk data format has changed to allow billions of keys/rows per
   node instead of only millions
 * Multi-keyspace support
 * Scan all sstables for all queries to avoid situations where
   different types of operation on the same ColumnFamily could
   disagree on what data was present
 * Snapshot support via JMX
 * Thrift API has changed a _lot_:
    - removed time-sorted CFs; instead, user-defined comparators
      may be defined on the column names, which are now byte arrays.
      Default comparators are provided for UTF8, Bytes, Ascii, Long (i64),
      and UUID types.
    - removed colon-delimited strings in thrift api in favor of explicit
      structs such as ColumnPath, ColumnParent, etc.  Also normalized
      thrift struct and argument naming.
    - Added columnFamily argument to get_key_range.
    - Change signature of get_slice to accept starting and ending
      columns as well as an offset.  (This allows use of indexes.)
      Added "ascending" flag to allow reasonably-efficient reverse
      scans as well.  Removed get_slice_by_range as redundant.
    - get_key_range operates on one CF at a time
    - changed `block` boolean on insert methods to ConsistencyLevel enum,
      with options of NONE, ONE, QUORUM, and ALL.
    - added similar consistency_level parameter to read methods
    - column-name-set slice with no names given now returns zero columns
      instead of all of them.  ("all" can run your server out of memory.
      use a range-based slice with a high max column count instead.)
 * Removed the web interface. Node information can now be obtained by 
   using the newly introduced nodeprobe utility.
 * More JMX stats
 * Remove magic values from internals (e.g. special key to indicate
   when to flush memtables)
 * Rename configuration "table" to "keyspace"
 * Moved to crash-only design; no more shutdown (just kill the process)
 * Lots of bug fixes

Full list of issues resolved in 0.4 is at https://issues.apache.org/jira/secure/IssueNavigator.jspa?reset=true&&pid=12310865&fixfor=12313862&resolution=1&sorter/field=issuekey&sorter/order=DESC


0.3.0 RC3
 * Fix potential deadlock under load in TCPConnection.
   (CASSANDRA-220)


0.3.0 RC2
 * Fix possible data loss when server is stopped after replaying
   log but before new inserts force memtable flush.
   (CASSANDRA-204)
 * Added BUGS file


0.3.0 RC1
 * Range queries on keys, including user-defined key collation
 * Remove support
 * Workarounds for a weird bug in JDK select/register that seems
   particularly common on VM environments. Cassandra should deploy
   fine on EC2 now
 * Much improved infrastructure: the beginnings of a decent test suite
   ("ant test" for unit tests; "nosetests" for system tests), code
   coverage reporting, etc.
 * Expanded node status reporting via JMX
 * Improved error reporting/logging on both server and client
 * Reduced memory footprint in default configuration
 * Combined blocking and non-blocking versions of insert APIs
 * Added FlushPeriodInMinutes configuration parameter to force
   flushing of infrequently-updated ColumnFamilies<|MERGE_RESOLUTION|>--- conflicted
+++ resolved
@@ -1,4 +1,3 @@
-<<<<<<< HEAD
 2.0.10
  * (cqlsh) Fix failing cqlsh formatting tests (CASSANDRA-7703)
  * Fix MS expiring map timeout for Paxos messages (CASSANDRA-7752)
@@ -44,10 +43,7 @@
  * Track max/min timestamps for range tombstones (CASSANDRA-7647)
  * Fix NPE when listing saved caches dir (CASSANDRA-7632)
 Merged from 1.2:
-=======
-1.2.19
  * Remove duplicates from StorageService.getJoiningNodes (CASSANDRA-7478)
->>>>>>> 3fe70282
  * Clone token map outside of hot gossip loops (CASSANDRA-7758)
  * Add stop method to EmbeddedCassandraService (CASSANDRA-7595)
  * Support connecting to ipv6 jmx with nodetool (CASSANDRA-7669)
