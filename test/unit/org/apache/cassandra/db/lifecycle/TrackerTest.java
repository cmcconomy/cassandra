/*
* Licensed to the Apache Software Foundation (ASF) under one
* or more contributor license agreements.  See the NOTICE file
* distributed with this work for additional information
* regarding copyright ownership.  The ASF licenses this file
* to you under the Apache License, Version 2.0 (the
* "License"); you may not use this file except in compliance
* with the License.  You may obtain a copy of the License at
*
*    http://www.apache.org/licenses/LICENSE-2.0
*
* Unless required by applicable law or agreed to in writing,
* software distributed under the License is distributed on an
* "AS IS" BASIS, WITHOUT WARRANTIES OR CONDITIONS OF ANY
* KIND, either express or implied.  See the License for the
* specific language governing permissions and limitations
* under the License.
*/
package org.apache.cassandra.db.lifecycle;

import java.util.ArrayList;
import java.util.Collections;
import java.util.List;
import java.util.concurrent.atomic.AtomicInteger;
import java.util.concurrent.atomic.AtomicReference;

import javax.annotation.Nullable;

import com.google.common.base.Function;
import com.google.common.base.Predicate;
import com.google.common.collect.ImmutableList;
import com.google.common.collect.Iterables;
import org.junit.BeforeClass;
import org.junit.Test;

import junit.framework.Assert;
import org.apache.cassandra.MockSchema;
import org.apache.cassandra.config.DatabaseDescriptor;
import org.apache.cassandra.db.ColumnFamilyStore;
import org.apache.cassandra.db.Memtable;
import org.apache.cassandra.db.commitlog.CommitLog;
import org.apache.cassandra.db.commitlog.ReplayPosition;
import org.apache.cassandra.db.compaction.OperationType;
import org.apache.cassandra.io.sstable.format.SSTableReader;
import org.apache.cassandra.notifications.*;
import org.apache.cassandra.utils.concurrent.OpOrder;

import static com.google.common.collect.ImmutableSet.copyOf;
import static java.util.Collections.singleton;

public class TrackerTest
{

    private static final class MockListener implements INotificationConsumer
    {
        final boolean throwException;
        final List<INotification> received = new ArrayList<>();
        final List<Object> senders = new ArrayList<>();

        private MockListener(boolean throwException)
        {
            this.throwException = throwException;
        }

        public void handleNotification(INotification notification, Object sender)
        {
            if (throwException)
                throw new RuntimeException();
            received.add(notification);
            senders.add(sender);
        }
    }

    @BeforeClass
    public static void setUp()
    {
        MockSchema.cleanup();
    }

    @Test
    public void testTryModify()
    {
        ColumnFamilyStore cfs = MockSchema.newCFS();
        Tracker tracker = new Tracker(cfs, false);
        List<SSTableReader> readers = ImmutableList.of(MockSchema.sstable(0, true, cfs), MockSchema.sstable(1, cfs), MockSchema.sstable(2, cfs));
        tracker.addInitialSSTables(copyOf(readers));
        Assert.assertNull(tracker.tryModify(ImmutableList.of(MockSchema.sstable(0, cfs)), OperationType.COMPACTION));
        try (LifecycleTransaction txn = tracker.tryModify(readers.get(0), OperationType.COMPACTION);)
        {
            Assert.assertNotNull(txn);
            Assert.assertNull(tracker.tryModify(readers.get(0), OperationType.COMPACTION));
            Assert.assertEquals(1, txn.originals().size());
            Assert.assertTrue(txn.originals().contains(readers.get(0)));
        }
        try (LifecycleTransaction txn = tracker.tryModify(Collections.<SSTableReader>emptyList(), OperationType.COMPACTION);)
        {
            Assert.assertNotNull(txn);
            Assert.assertEquals(0, txn.originals().size());
        }
        readers.get(0).selfRef().release();
    }

    @Test
    public void testApply()
    {
        final ColumnFamilyStore cfs = MockSchema.newCFS();
        final Tracker tracker = new Tracker(null, false);
        final View resultView = ViewTest.fakeView(0, 0, cfs);
        final AtomicInteger count = new AtomicInteger();
        tracker.apply(new Predicate<View>()
        {
            public boolean apply(View view)
            {
                // confound the CAS by swapping the view, and check we retry
                if (count.incrementAndGet() < 3)
                    tracker.view.set(ViewTest.fakeView(0, 0, cfs));
                return true;
            }
        }, new Function<View, View>()
        {
            @Nullable
            public View apply(View view)
            {
                return resultView;
            }
        });
        Assert.assertEquals(3, count.get());
        Assert.assertEquals(resultView, tracker.getView());

        count.set(0);
        // check that if the predicate returns false, we stop immediately and return null
        Assert.assertNull(tracker.apply(new Predicate<View>()
        {
            public boolean apply(View view)
            {
                count.incrementAndGet();
                return false;
            }
        }, null));
        Assert.assertEquals(1, count.get());
        Assert.assertEquals(resultView, tracker.getView());
    }

    @Test
    public void testAddInitialSSTables()
    {
        ColumnFamilyStore cfs = MockSchema.newCFS();
        Tracker tracker = new Tracker(cfs, false);
        List<SSTableReader> readers = ImmutableList.of(MockSchema.sstable(0, 17, cfs),
                                                       MockSchema.sstable(1, 121, cfs),
                                                       MockSchema.sstable(2, 9, cfs));
        tracker.addInitialSSTables(copyOf(readers));

        Assert.assertEquals(3, tracker.view.get().sstables.size());

        for (SSTableReader reader : readers)
            Assert.assertTrue(reader.isKeyCacheSetup());

        Assert.assertEquals(17 + 121 + 9, cfs.metric.liveDiskSpaceUsed.getCount());
    }

    @Test
    public void testAddSSTables()
    {
        boolean backups = DatabaseDescriptor.isIncrementalBackupsEnabled();
        DatabaseDescriptor.setIncrementalBackupsEnabled(false);
        ColumnFamilyStore cfs = MockSchema.newCFS();
        Tracker tracker = new Tracker(cfs, false);
        MockListener listener = new MockListener(false);
        tracker.subscribe(listener);
        List<SSTableReader> readers = ImmutableList.of(MockSchema.sstable(0, 17, cfs),
                                                       MockSchema.sstable(1, 121, cfs),
                                                       MockSchema.sstable(2, 9, cfs));
        tracker.addSSTables(copyOf(readers));

        Assert.assertEquals(3, tracker.view.get().sstables.size());

        for (SSTableReader reader : readers)
            Assert.assertTrue(reader.isKeyCacheSetup());

        Assert.assertEquals(17 + 121 + 9, cfs.metric.liveDiskSpaceUsed.getCount());
        Assert.assertEquals(1, listener.senders.size());
        Assert.assertEquals(tracker, listener.senders.get(0));
        Assert.assertTrue(listener.received.get(0) instanceof SSTableAddedNotification);
        DatabaseDescriptor.setIncrementalBackupsEnabled(backups);
    }

    @Test
    public void testDropSSTables()
    {
        testDropSSTables(false);
        LogTransaction.waitForDeletions();
        testDropSSTables(true);
        LogTransaction.waitForDeletions();
    }

    private void testDropSSTables(boolean invalidate)
    {
        ColumnFamilyStore cfs = MockSchema.newCFS();
        Tracker tracker = cfs.getTracker();
        MockListener listener = new MockListener(false);
        tracker.subscribe(listener);
        final List<SSTableReader> readers = ImmutableList.of(MockSchema.sstable(0, 9, true, cfs),
                                                             MockSchema.sstable(1, 15, true, cfs),
                                                             MockSchema.sstable(2, 71, true, cfs));
        tracker.addInitialSSTables(copyOf(readers));

        try (LifecycleTransaction txn = tracker.tryModify(readers.get(0), OperationType.COMPACTION))
        {
            if (invalidate)
            {
                cfs.invalidate(false);
            }
            else
            {
                tracker.dropSSTables();
                LogTransaction.waitForDeletions();
            }
            Assert.assertEquals(9, cfs.metric.totalDiskSpaceUsed.getCount());
            Assert.assertEquals(9, cfs.metric.liveDiskSpaceUsed.getCount());
            Assert.assertEquals(1, tracker.getView().sstables.size());
        }
        if (!invalidate)
        {
            Assert.assertEquals(1, tracker.getView().sstables.size());
            Assert.assertEquals(readers.get(0), Iterables.getFirst(tracker.getView().sstables, null));
            Assert.assertEquals(1, readers.get(0).selfRef().globalCount());
            Assert.assertFalse(readers.get(0).isMarkedCompacted());
            for (SSTableReader reader : readers.subList(1, 3))
            {
                Assert.assertEquals(0, reader.selfRef().globalCount());
                Assert.assertTrue(reader.isMarkedCompacted());
            }

            Assert.assertNull(tracker.dropSSTables(reader -> reader != readers.get(0), OperationType.UNKNOWN, null));

            Assert.assertEquals(1, tracker.getView().sstables.size());
            Assert.assertEquals(3, listener.received.size());
            Assert.assertEquals(tracker, listener.senders.get(0));
            Assert.assertTrue(listener.received.get(0) instanceof SSTableDeletingNotification);
            Assert.assertTrue(listener.received.get(1) instanceof  SSTableDeletingNotification);
            Assert.assertTrue(listener.received.get(2) instanceof SSTableListChangedNotification);
            Assert.assertEquals(readers.get(1), ((SSTableDeletingNotification) listener.received.get(0)).deleting);
            Assert.assertEquals(readers.get(2), ((SSTableDeletingNotification)listener.received.get(1)).deleting);
            Assert.assertEquals(2, ((SSTableListChangedNotification) listener.received.get(2)).removed.size());
            Assert.assertEquals(0, ((SSTableListChangedNotification) listener.received.get(2)).added.size());
            Assert.assertEquals(9, cfs.metric.liveDiskSpaceUsed.getCount());
            readers.get(0).selfRef().release();
        }
        else
        {
            Assert.assertEquals(0, tracker.getView().sstables.size());
            Assert.assertEquals(0, cfs.metric.liveDiskSpaceUsed.getCount());
            for (SSTableReader reader : readers)
                Assert.assertTrue(reader.isMarkedCompacted());
        }
    }

    @Test
    public void testMemtableReplacement()
    {
        boolean backups = DatabaseDescriptor.isIncrementalBackupsEnabled();
        DatabaseDescriptor.setIncrementalBackupsEnabled(false);
        ColumnFamilyStore cfs = MockSchema.newCFS();
        MockListener listener = new MockListener(false);
        Tracker tracker = cfs.getTracker();
        tracker.subscribe(listener);

        Memtable prev1 = tracker.switchMemtable(true, new Memtable(new AtomicReference<>(CommitLog.instance.getContext()), cfs));
        OpOrder.Group write1 = cfs.keyspace.writeOrder.getCurrent();
        OpOrder.Barrier barrier1 = cfs.keyspace.writeOrder.newBarrier();
        prev1.setDiscarding(barrier1, new AtomicReference<>(CommitLog.instance.getContext()));
        barrier1.issue();
        Memtable prev2 = tracker.switchMemtable(false, new Memtable(new AtomicReference<>(CommitLog.instance.getContext()), cfs));
        OpOrder.Group write2 = cfs.keyspace.writeOrder.getCurrent();
        OpOrder.Barrier barrier2 = cfs.keyspace.writeOrder.newBarrier();
        prev2.setDiscarding(barrier2, new AtomicReference<>(CommitLog.instance.getContext()));
        barrier2.issue();
        Memtable cur = tracker.getView().getCurrentMemtable();
        OpOrder.Group writecur = cfs.keyspace.writeOrder.getCurrent();
        Assert.assertEquals(prev1, tracker.getMemtableFor(write1, ReplayPosition.NONE));
        Assert.assertEquals(prev2, tracker.getMemtableFor(write2, ReplayPosition.NONE));
        Assert.assertEquals(cur, tracker.getMemtableFor(writecur, ReplayPosition.NONE));
        Assert.assertEquals(1, listener.received.size());
        Assert.assertTrue(listener.received.get(0) instanceof MemtableRenewedNotification);
        listener.received.clear();

        tracker.markFlushing(prev2);
        Assert.assertEquals(1, tracker.getView().flushingMemtables.size());
        Assert.assertTrue(tracker.getView().flushingMemtables.contains(prev2));

        tracker.markFlushing(prev1);
        Assert.assertTrue(tracker.getView().flushingMemtables.contains(prev1));
        Assert.assertEquals(2, tracker.getView().flushingMemtables.size());

        tracker.replaceFlushed(prev1, null);
        Assert.assertEquals(1, tracker.getView().flushingMemtables.size());
        Assert.assertTrue(tracker.getView().flushingMemtables.contains(prev2));

        SSTableReader reader = MockSchema.sstable(0, 10, false, cfs);
        tracker.replaceFlushed(prev2, Collections.singleton(reader));
        Assert.assertEquals(1, tracker.getView().sstables.size());
        Assert.assertEquals(1, tracker.getView().premature.size());
        tracker.permitCompactionOfFlushed(reader);
        Assert.assertEquals(0, tracker.getView().premature.size());
        Assert.assertEquals(1, listener.received.size());
        Assert.assertEquals(singleton(reader), ((SSTableAddedNotification) listener.received.get(0)).added);
        listener.received.clear();
        Assert.assertTrue(reader.isKeyCacheSetup());
        Assert.assertEquals(10, cfs.metric.liveDiskSpaceUsed.getCount());

        // test invalidated CFS
        cfs = MockSchema.newCFS();
        tracker = cfs.getTracker();
        listener = new MockListener(false);
        tracker.subscribe(listener);
        prev1 = tracker.switchMemtable(false, new Memtable(new AtomicReference<>(CommitLog.instance.getContext()), cfs));
        tracker.markFlushing(prev1);
        reader = MockSchema.sstable(0, 10, true, cfs);
        cfs.invalidate(false);
<<<<<<< HEAD
        tracker.replaceFlushed(prev1, Collections.singleton(reader));
        Assert.assertEquals(0, tracker.getView().sstables.size());
        Assert.assertEquals(0, tracker.getView().flushingMemtables.size());
        Assert.assertEquals(0, cfs.metric.liveDiskSpaceUsed.getCount());
        Assert.assertEquals(3, listener.received.size());
        Assert.assertEquals(singleton(reader), ((SSTableAddedNotification) listener.received.get(0)).added);
        Assert.assertTrue(listener.received.get(1) instanceof  SSTableDeletingNotification);
        Assert.assertEquals(1, ((SSTableListChangedNotification) listener.received.get(2)).removed.size());
=======
        tracker.replaceFlushed(prev1, reader);
        tracker.permitCompactionOfFlushed(reader);
        Assert.assertEquals(0, tracker.getView().sstables.size());
        Assert.assertEquals(0, tracker.getView().flushingMemtables.size());
        Assert.assertEquals(0, cfs.metric.liveDiskSpaceUsed.getCount());
        Assert.assertEquals(1, ((SSTableListChangedNotification) listener.received.get(0)).removed.size());
        Assert.assertEquals(reader, (((SSTableDeletingNotification) listener.received.get(1)).deleting));
>>>>>>> 849a4386
        DatabaseDescriptor.setIncrementalBackupsEnabled(backups);
    }

    @Test
    public void testNotifications()
    {
        ColumnFamilyStore cfs = MockSchema.newCFS();
        SSTableReader r1 = MockSchema.sstable(0, cfs), r2 = MockSchema.sstable(1, cfs);
        Tracker tracker = new Tracker(null, false);
        MockListener listener = new MockListener(false);
        tracker.subscribe(listener);
        tracker.notifyAdded(singleton(r1));
        Assert.assertEquals(singleton(r1), ((SSTableAddedNotification) listener.received.get(0)).added);
        listener.received.clear();
        tracker.notifyDeleting(r1);
        Assert.assertEquals(r1, ((SSTableDeletingNotification) listener.received.get(0)).deleting);
        listener.received.clear();
        Assert.assertNull(tracker.notifySSTablesChanged(singleton(r1), singleton(r2), OperationType.COMPACTION, null));
        Assert.assertEquals(singleton(r1), ((SSTableListChangedNotification) listener.received.get(0)).removed);
        Assert.assertEquals(singleton(r2), ((SSTableListChangedNotification) listener.received.get(0)).added);
        listener.received.clear();
        tracker.notifySSTableRepairedStatusChanged(singleton(r1));
        Assert.assertEquals(singleton(r1), ((SSTableRepairStatusChanged) listener.received.get(0)).sstable);
        listener.received.clear();
        Memtable memtable = MockSchema.memtable(cfs);
        tracker.notifyRenewed(memtable);
        Assert.assertEquals(memtable, ((MemtableRenewedNotification) listener.received.get(0)).renewed);
        listener.received.clear();
        tracker.unsubscribe(listener);
        MockListener failListener = new MockListener(true);
        tracker.subscribe(failListener);
        tracker.subscribe(listener);
        Assert.assertNotNull(tracker.notifyAdded(singleton(r1), null));
        Assert.assertEquals(singleton(r1), ((SSTableAddedNotification) listener.received.get(0)).added);
        listener.received.clear();
        Assert.assertNotNull(tracker.notifySSTablesChanged(singleton(r1), singleton(r2), OperationType.COMPACTION, null));
        Assert.assertEquals(singleton(r1), ((SSTableListChangedNotification) listener.received.get(0)).removed);
        Assert.assertEquals(singleton(r2), ((SSTableListChangedNotification) listener.received.get(0)).added);
        listener.received.clear();
    }

}<|MERGE_RESOLUTION|>--- conflicted
+++ resolved
@@ -293,7 +293,7 @@
         Assert.assertTrue(tracker.getView().flushingMemtables.contains(prev1));
         Assert.assertEquals(2, tracker.getView().flushingMemtables.size());
 
-        tracker.replaceFlushed(prev1, null);
+        tracker.replaceFlushed(prev1, Collections.emptyList());
         Assert.assertEquals(1, tracker.getView().flushingMemtables.size());
         Assert.assertTrue(tracker.getView().flushingMemtables.contains(prev2));
 
@@ -301,7 +301,7 @@
         tracker.replaceFlushed(prev2, Collections.singleton(reader));
         Assert.assertEquals(1, tracker.getView().sstables.size());
         Assert.assertEquals(1, tracker.getView().premature.size());
-        tracker.permitCompactionOfFlushed(reader);
+        tracker.permitCompactionOfFlushed(singleton(reader));
         Assert.assertEquals(0, tracker.getView().premature.size());
         Assert.assertEquals(1, listener.received.size());
         Assert.assertEquals(singleton(reader), ((SSTableAddedNotification) listener.received.get(0)).added);
@@ -318,24 +318,13 @@
         tracker.markFlushing(prev1);
         reader = MockSchema.sstable(0, 10, true, cfs);
         cfs.invalidate(false);
-<<<<<<< HEAD
         tracker.replaceFlushed(prev1, Collections.singleton(reader));
+        tracker.permitCompactionOfFlushed(Collections.singleton(reader));
         Assert.assertEquals(0, tracker.getView().sstables.size());
         Assert.assertEquals(0, tracker.getView().flushingMemtables.size());
         Assert.assertEquals(0, cfs.metric.liveDiskSpaceUsed.getCount());
-        Assert.assertEquals(3, listener.received.size());
-        Assert.assertEquals(singleton(reader), ((SSTableAddedNotification) listener.received.get(0)).added);
-        Assert.assertTrue(listener.received.get(1) instanceof  SSTableDeletingNotification);
-        Assert.assertEquals(1, ((SSTableListChangedNotification) listener.received.get(2)).removed.size());
-=======
-        tracker.replaceFlushed(prev1, reader);
-        tracker.permitCompactionOfFlushed(reader);
-        Assert.assertEquals(0, tracker.getView().sstables.size());
-        Assert.assertEquals(0, tracker.getView().flushingMemtables.size());
-        Assert.assertEquals(0, cfs.metric.liveDiskSpaceUsed.getCount());
-        Assert.assertEquals(1, ((SSTableListChangedNotification) listener.received.get(0)).removed.size());
-        Assert.assertEquals(reader, (((SSTableDeletingNotification) listener.received.get(1)).deleting));
->>>>>>> 849a4386
+        Assert.assertEquals(reader, (((SSTableDeletingNotification) listener.received.get(0)).deleting));
+        Assert.assertEquals(1, ((SSTableListChangedNotification) listener.received.get(1)).removed.size());
         DatabaseDescriptor.setIncrementalBackupsEnabled(backups);
     }
 
